/*
 * arch/arm/mach-sa1100/include/mach/system.h
 *
 * Copyright (c) 1999 Nicolas Pitre <nico@fluxnic.net>
 */
static inline void arch_idle(void)
{
	cpu_do_idle();
<<<<<<< HEAD
}

static inline void arch_reset(char mode, const char *cmd)
{
	if (mode == 's') {
		/* Jump into ROM at address 0 */
		soft_restart(0);
	} else {
		/* Use on-chip reset capability */
		RSRR = RSRR_SWR;
	}
=======
>>>>>>> a07613a5
}<|MERGE_RESOLUTION|>--- conflicted
+++ resolved
@@ -6,18 +6,4 @@
 static inline void arch_idle(void)
 {
 	cpu_do_idle();
-<<<<<<< HEAD
-}
-
-static inline void arch_reset(char mode, const char *cmd)
-{
-	if (mode == 's') {
-		/* Jump into ROM at address 0 */
-		soft_restart(0);
-	} else {
-		/* Use on-chip reset capability */
-		RSRR = RSRR_SWR;
-	}
-=======
->>>>>>> a07613a5
 }