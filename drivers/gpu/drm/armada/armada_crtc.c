/*
 * Copyright (C) 2012 Russell King
 *  Rewritten from the dovefb driver, and Armada510 manuals.
 *
 * This program is free software; you can redistribute it and/or modify
 * it under the terms of the GNU General Public License version 2 as
 * published by the Free Software Foundation.
 */
#include <linux/clk.h>
#include <linux/component.h>
#include <linux/of_device.h>
#include <linux/platform_device.h>
#include <drm/drmP.h>
#include <drm/drm_crtc_helper.h>
#include <drm/drm_plane_helper.h>
#include <drm/drm_atomic_helper.h>
#include "armada_crtc.h"
#include "armada_drm.h"
#include "armada_fb.h"
#include "armada_gem.h"
#include "armada_hw.h"
#include "armada_trace.h"

enum csc_mode {
	CSC_AUTO = 0,
	CSC_YUV_CCIR601 = 1,
	CSC_YUV_CCIR709 = 2,
	CSC_RGB_COMPUTER = 1,
	CSC_RGB_STUDIO = 2,
};

static const uint32_t armada_primary_formats[] = {
	DRM_FORMAT_UYVY,
	DRM_FORMAT_YUYV,
	DRM_FORMAT_VYUY,
	DRM_FORMAT_YVYU,
	DRM_FORMAT_ARGB8888,
	DRM_FORMAT_ABGR8888,
	DRM_FORMAT_XRGB8888,
	DRM_FORMAT_XBGR8888,
	DRM_FORMAT_RGB888,
	DRM_FORMAT_BGR888,
	DRM_FORMAT_ARGB1555,
	DRM_FORMAT_ABGR1555,
	DRM_FORMAT_RGB565,
	DRM_FORMAT_BGR565,
};

/*
 * A note about interlacing.  Let's consider HDMI 1920x1080i.
 * The timing parameters we have from X are:
 *  Hact HsyA HsyI Htot  Vact VsyA VsyI Vtot
 *  1920 2448 2492 2640  1080 1084 1094 1125
 * Which get translated to:
 *  Hact HsyA HsyI Htot  Vact VsyA VsyI Vtot
 *  1920 2448 2492 2640   540  542  547  562
 *
 * This is how it is defined by CEA-861-D - line and pixel numbers are
 * referenced to the rising edge of VSYNC and HSYNC.  Total clocks per
 * line: 2640.  The odd frame, the first active line is at line 21, and
 * the even frame, the first active line is 584.
 *
 * LN:    560     561     562     563             567     568    569
 * DE:    ~~~|____________________________//__________________________
 * HSYNC: ____|~|_____|~|_____|~|_____|~|_//__|~|_____|~|_____|~|_____
 * VSYNC: _________________________|~~~~~~//~~~~~~~~~~~~~~~|__________
 *  22 blanking lines.  VSYNC at 1320 (referenced to the HSYNC rising edge).
 *
 * LN:    1123   1124    1125      1               5       6      7
 * DE:    ~~~|____________________________//__________________________
 * HSYNC: ____|~|_____|~|_____|~|_____|~|_//__|~|_____|~|_____|~|_____
 * VSYNC: ____________________|~~~~~~~~~~~//~~~~~~~~~~|_______________
 *  23 blanking lines
 *
 * The Armada LCD Controller line and pixel numbers are, like X timings,
 * referenced to the top left of the active frame.
 *
 * So, translating these to our LCD controller:
 *  Odd frame, 563 total lines, VSYNC at line 543-548, pixel 1128.
 *  Even frame, 562 total lines, VSYNC at line 542-547, pixel 2448.
 * Note: Vsync front porch remains constant!
 *
 * if (odd_frame) {
 *   vtotal = mode->crtc_vtotal + 1;
 *   vbackporch = mode->crtc_vsync_start - mode->crtc_vdisplay + 1;
 *   vhorizpos = mode->crtc_hsync_start - mode->crtc_htotal / 2
 * } else {
 *   vtotal = mode->crtc_vtotal;
 *   vbackporch = mode->crtc_vsync_start - mode->crtc_vdisplay;
 *   vhorizpos = mode->crtc_hsync_start;
 * }
 * vfrontporch = mode->crtc_vtotal - mode->crtc_vsync_end;
 *
 * So, we need to reprogram these registers on each vsync event:
 *  LCD_SPU_V_PORCH, LCD_SPU_ADV_REG, LCD_SPUT_V_H_TOTAL
 *
 * Note: we do not use the frame done interrupts because these appear
 * to happen too early, and lead to jitter on the display (presumably
 * they occur at the end of the last active line, before the vsync back
 * porch, which we're reprogramming.)
 */

void
armada_drm_crtc_update_regs(struct armada_crtc *dcrtc, struct armada_regs *regs)
{
	while (regs->offset != ~0) {
		void __iomem *reg = dcrtc->base + regs->offset;
		uint32_t val;

		val = regs->mask;
		if (val != 0)
			val &= readl_relaxed(reg);
		writel_relaxed(val | regs->val, reg);
		++regs;
	}
}

#define dpms_blanked(dpms)	((dpms) != DRM_MODE_DPMS_ON)

static void armada_drm_crtc_update(struct armada_crtc *dcrtc)
{
	uint32_t dumb_ctrl;

	dumb_ctrl = dcrtc->cfg_dumb_ctrl;

	if (!dpms_blanked(dcrtc->dpms))
		dumb_ctrl |= CFG_DUMB_ENA;

	/*
	 * When the dumb interface isn't in DUMB24_RGB888_0 mode, it might
	 * be using SPI or GPIO.  If we set this to DUMB_BLANK, we will
	 * force LCD_D[23:0] to output blank color, overriding the GPIO or
	 * SPI usage.  So leave it as-is unless in DUMB24_RGB888_0 mode.
	 */
	if (dpms_blanked(dcrtc->dpms) &&
	    (dumb_ctrl & DUMB_MASK) == DUMB24_RGB888_0) {
		dumb_ctrl &= ~DUMB_MASK;
		dumb_ctrl |= DUMB_BLANK;
	}

	/*
	 * The documentation doesn't indicate what the normal state of
	 * the sync signals are.  Sebastian Hesselbart kindly probed
	 * these signals on his board to determine their state.
	 *
	 * The non-inverted state of the sync signals is active high.
	 * Setting these bits makes the appropriate signal active low.
	 */
	if (dcrtc->crtc.mode.flags & DRM_MODE_FLAG_NCSYNC)
		dumb_ctrl |= CFG_INV_CSYNC;
	if (dcrtc->crtc.mode.flags & DRM_MODE_FLAG_NHSYNC)
		dumb_ctrl |= CFG_INV_HSYNC;
	if (dcrtc->crtc.mode.flags & DRM_MODE_FLAG_NVSYNC)
		dumb_ctrl |= CFG_INV_VSYNC;

	if (dcrtc->dumb_ctrl != dumb_ctrl) {
		dcrtc->dumb_ctrl = dumb_ctrl;
		writel_relaxed(dumb_ctrl, dcrtc->base + LCD_SPU_DUMB_CTRL);
	}
}

void armada_drm_plane_calc_addrs(u32 *addrs, struct drm_framebuffer *fb,
	int x, int y)
{
	const struct drm_format_info *format = fb->format;
	unsigned int num_planes = format->num_planes;
	u32 addr = drm_fb_obj(fb)->dev_addr;
	int i;

	if (num_planes > 3)
		num_planes = 3;

	addrs[0] = addr + fb->offsets[0] + y * fb->pitches[0] +
		   x * format->cpp[0];

	y /= format->vsub;
	x /= format->hsub;

	for (i = 1; i < num_planes; i++)
		addrs[i] = addr + fb->offsets[i] + y * fb->pitches[i] +
			     x * format->cpp[i];
	for (; i < 3; i++)
		addrs[i] = 0;
}

static unsigned armada_drm_crtc_calc_fb(struct drm_framebuffer *fb,
	int x, int y, struct armada_regs *regs, bool interlaced)
{
	unsigned pitch = fb->pitches[0];
	u32 addrs[3], addr_odd, addr_even;
	unsigned i = 0;

	DRM_DEBUG_DRIVER("pitch %u x %d y %d bpp %d\n",
		pitch, x, y, fb->format->cpp[0] * 8);

	armada_drm_plane_calc_addrs(addrs, fb, x, y);

	addr_odd = addr_even = addrs[0];

	if (interlaced) {
		addr_even += pitch;
		pitch *= 2;
	}

	/* write offset, base, and pitch */
	armada_reg_queue_set(regs, i, addr_odd, LCD_CFG_GRA_START_ADDR0);
	armada_reg_queue_set(regs, i, addr_even, LCD_CFG_GRA_START_ADDR1);
	armada_reg_queue_mod(regs, i, pitch, 0xffff, LCD_CFG_GRA_PITCH);

	return i;
}

static void armada_drm_plane_work_call(struct armada_crtc *dcrtc,
	struct armada_plane_work *work,
	void (*fn)(struct armada_crtc *, struct armada_plane_work *))
{
	struct armada_plane *dplane = drm_to_armada_plane(work->plane);
	struct drm_pending_vblank_event *event;
	struct drm_framebuffer *fb;

	if (fn)
		fn(dcrtc, work);
	drm_crtc_vblank_put(&dcrtc->crtc);

	event = work->event;
	fb = work->old_fb;
	if (event || fb) {
		struct drm_device *dev = dcrtc->crtc.dev;
		unsigned long flags;

		spin_lock_irqsave(&dev->event_lock, flags);
		if (event)
			drm_crtc_send_vblank_event(&dcrtc->crtc, event);
		if (fb)
			__armada_drm_queue_unref_work(dev, fb);
		spin_unlock_irqrestore(&dev->event_lock, flags);
	}

	if (work->need_kfree)
		kfree(work);

	wake_up(&dplane->frame_wait);
}

static void armada_drm_plane_work_run(struct armada_crtc *dcrtc,
	struct drm_plane *plane)
{
	struct armada_plane *dplane = drm_to_armada_plane(plane);
	struct armada_plane_work *work = xchg(&dplane->work, NULL);

	/* Handle any pending frame work. */
	if (work)
		armada_drm_plane_work_call(dcrtc, work, work->fn);
}

int armada_drm_plane_work_queue(struct armada_crtc *dcrtc,
	struct armada_plane_work *work)
{
	struct armada_plane *plane = drm_to_armada_plane(work->plane);
	int ret;

	ret = drm_crtc_vblank_get(&dcrtc->crtc);
	if (ret)
		return ret;

	ret = cmpxchg(&plane->work, NULL, work) ? -EBUSY : 0;
	if (ret)
		drm_crtc_vblank_put(&dcrtc->crtc);

	return ret;
}

int armada_drm_plane_work_wait(struct armada_plane *plane, long timeout)
{
	return wait_event_timeout(plane->frame_wait, !plane->work, timeout);
}

void armada_drm_plane_work_cancel(struct armada_crtc *dcrtc,
	struct armada_plane *dplane)
{
	struct armada_plane_work *work = xchg(&dplane->work, NULL);

	if (work)
		armada_drm_plane_work_call(dcrtc, work, work->cancel);
}

static void armada_drm_crtc_complete_frame_work(struct armada_crtc *dcrtc,
	struct armada_plane_work *work)
{
	unsigned long flags;

	spin_lock_irqsave(&dcrtc->irq_lock, flags);
	armada_drm_crtc_update_regs(dcrtc, work->regs);
	spin_unlock_irqrestore(&dcrtc->irq_lock, flags);
}

static void armada_drm_crtc_complete_disable_work(struct armada_crtc *dcrtc,
	struct armada_plane_work *work)
{
	unsigned long flags;

	if (dcrtc->plane == work->plane)
		dcrtc->plane = NULL;

	spin_lock_irqsave(&dcrtc->irq_lock, flags);
	armada_drm_crtc_update_regs(dcrtc, work->regs);
	spin_unlock_irqrestore(&dcrtc->irq_lock, flags);
}

static struct armada_plane_work *
armada_drm_crtc_alloc_plane_work(struct drm_plane *plane)
{
	struct armada_plane_work *work;
	int i = 0;

	work = kzalloc(sizeof(*work), GFP_KERNEL);
	if (!work)
		return NULL;

	work->plane = plane;
	work->fn = armada_drm_crtc_complete_frame_work;
	work->need_kfree = true;
	armada_reg_queue_end(work->regs, i);

	return work;
}

static void armada_drm_crtc_finish_fb(struct armada_crtc *dcrtc,
	struct drm_framebuffer *fb, bool force)
{
	struct armada_plane_work *work;

	if (!fb)
		return;

	if (force) {
		/* Display is disabled, so just drop the old fb */
		drm_framebuffer_put(fb);
		return;
	}

	work = armada_drm_crtc_alloc_plane_work(dcrtc->crtc.primary);
	if (work) {
		work->old_fb = fb;

		if (armada_drm_plane_work_queue(dcrtc, work) == 0)
			return;

		kfree(work);
	}

	/*
	 * Oops - just drop the reference immediately and hope for
	 * the best.  The worst that will happen is the buffer gets
	 * reused before it has finished being displayed.
	 */
	drm_framebuffer_put(fb);
}

static void armada_drm_vblank_off(struct armada_crtc *dcrtc)
{
	/*
	 * Tell the DRM core that vblank IRQs aren't going to happen for
	 * a while.  This cleans up any pending vblank events for us.
	 */
	drm_crtc_vblank_off(&dcrtc->crtc);
	armada_drm_plane_work_run(dcrtc, dcrtc->crtc.primary);
}

/* The mode_config.mutex will be held for this call */
static void armada_drm_crtc_dpms(struct drm_crtc *crtc, int dpms)
{
	struct armada_crtc *dcrtc = drm_to_armada_crtc(crtc);

	if (dpms_blanked(dcrtc->dpms) != dpms_blanked(dpms)) {
		if (dpms_blanked(dpms))
			armada_drm_vblank_off(dcrtc);
		else if (!IS_ERR(dcrtc->clk))
			WARN_ON(clk_prepare_enable(dcrtc->clk));
		dcrtc->dpms = dpms;
		armada_drm_crtc_update(dcrtc);
		if (!dpms_blanked(dpms))
			drm_crtc_vblank_on(&dcrtc->crtc);
		else if (!IS_ERR(dcrtc->clk))
			clk_disable_unprepare(dcrtc->clk);
	} else if (dcrtc->dpms != dpms) {
		dcrtc->dpms = dpms;
	}
}

/*
 * Prepare for a mode set.  Turn off overlay to ensure that we don't end
 * up with the overlay size being bigger than the active screen size.
 * We rely upon X refreshing this state after the mode set has completed.
 *
 * The mode_config.mutex will be held for this call
 */
static void armada_drm_crtc_prepare(struct drm_crtc *crtc)
{
	struct armada_crtc *dcrtc = drm_to_armada_crtc(crtc);
	struct drm_plane *plane;

	/*
	 * If we have an overlay plane associated with this CRTC, disable
	 * it before the modeset to avoid its coordinates being outside
	 * the new mode parameters.
	 */
	plane = dcrtc->plane;
	if (plane) {
		drm_plane_force_disable(plane);
		WARN_ON(!armada_drm_plane_work_wait(drm_to_armada_plane(plane),
						    HZ));
	}
}

/* The mode_config.mutex will be held for this call */
static void armada_drm_crtc_commit(struct drm_crtc *crtc)
{
	struct armada_crtc *dcrtc = drm_to_armada_crtc(crtc);

	if (dcrtc->dpms != DRM_MODE_DPMS_ON) {
		dcrtc->dpms = DRM_MODE_DPMS_ON;
		armada_drm_crtc_update(dcrtc);
	}
}

/* The mode_config.mutex will be held for this call */
static bool armada_drm_crtc_mode_fixup(struct drm_crtc *crtc,
	const struct drm_display_mode *mode, struct drm_display_mode *adj)
{
	struct armada_crtc *dcrtc = drm_to_armada_crtc(crtc);
	int ret;

	/* We can't do interlaced modes if we don't have the SPU_ADV_REG */
	if (!dcrtc->variant->has_spu_adv_reg &&
	    adj->flags & DRM_MODE_FLAG_INTERLACE)
		return false;

	/* Check whether the display mode is possible */
	ret = dcrtc->variant->compute_clock(dcrtc, adj, NULL);
	if (ret)
		return false;

	return true;
}

/* These are locked by dev->vbl_lock */
static void armada_drm_crtc_disable_irq(struct armada_crtc *dcrtc, u32 mask)
{
	if (dcrtc->irq_ena & mask) {
		dcrtc->irq_ena &= ~mask;
		writel(dcrtc->irq_ena, dcrtc->base + LCD_SPU_IRQ_ENA);
	}
}

static void armada_drm_crtc_enable_irq(struct armada_crtc *dcrtc, u32 mask)
{
	if ((dcrtc->irq_ena & mask) != mask) {
		dcrtc->irq_ena |= mask;
		writel(dcrtc->irq_ena, dcrtc->base + LCD_SPU_IRQ_ENA);
		if (readl_relaxed(dcrtc->base + LCD_SPU_IRQ_ISR) & mask)
			writel(0, dcrtc->base + LCD_SPU_IRQ_ISR);
	}
}

static void armada_drm_crtc_irq(struct armada_crtc *dcrtc, u32 stat)
{
	void __iomem *base = dcrtc->base;
	struct drm_plane *ovl_plane;

	if (stat & DMA_FF_UNDERFLOW)
		DRM_ERROR("video underflow on crtc %u\n", dcrtc->num);
	if (stat & GRA_FF_UNDERFLOW)
		DRM_ERROR("graphics underflow on crtc %u\n", dcrtc->num);

	if (stat & VSYNC_IRQ)
		drm_crtc_handle_vblank(&dcrtc->crtc);

	ovl_plane = dcrtc->plane;
	if (ovl_plane)
		armada_drm_plane_work_run(dcrtc, ovl_plane);

	spin_lock(&dcrtc->irq_lock);
	if (stat & GRA_FRAME_IRQ && dcrtc->interlaced) {
		int i = stat & GRA_FRAME_IRQ0 ? 0 : 1;
		uint32_t val;

		writel_relaxed(dcrtc->v[i].spu_v_porch, base + LCD_SPU_V_PORCH);
		writel_relaxed(dcrtc->v[i].spu_v_h_total,
			       base + LCD_SPUT_V_H_TOTAL);

		val = readl_relaxed(base + LCD_SPU_ADV_REG);
		val &= ~(ADV_VSYNC_L_OFF | ADV_VSYNC_H_OFF | ADV_VSYNCOFFEN);
		val |= dcrtc->v[i].spu_adv_reg;
		writel_relaxed(val, base + LCD_SPU_ADV_REG);
	}

	if (stat & DUMB_FRAMEDONE && dcrtc->cursor_update) {
		writel_relaxed(dcrtc->cursor_hw_pos,
			       base + LCD_SPU_HWC_OVSA_HPXL_VLN);
		writel_relaxed(dcrtc->cursor_hw_sz,
			       base + LCD_SPU_HWC_HPXL_VLN);
		armada_updatel(CFG_HWC_ENA,
			       CFG_HWC_ENA | CFG_HWC_1BITMOD | CFG_HWC_1BITENA,
			       base + LCD_SPU_DMA_CTRL0);
		dcrtc->cursor_update = false;
		armada_drm_crtc_disable_irq(dcrtc, DUMB_FRAMEDONE_ENA);
	}

	spin_unlock(&dcrtc->irq_lock);

	if (stat & GRA_FRAME_IRQ)
		armada_drm_plane_work_run(dcrtc, dcrtc->crtc.primary);
}

static irqreturn_t armada_drm_irq(int irq, void *arg)
{
	struct armada_crtc *dcrtc = arg;
	u32 v, stat = readl_relaxed(dcrtc->base + LCD_SPU_IRQ_ISR);

	/*
	 * This is rediculous - rather than writing bits to clear, we
	 * have to set the actual status register value.  This is racy.
	 */
	writel_relaxed(0, dcrtc->base + LCD_SPU_IRQ_ISR);

	trace_armada_drm_irq(&dcrtc->crtc, stat);

	/* Mask out those interrupts we haven't enabled */
	v = stat & dcrtc->irq_ena;

	if (v & (VSYNC_IRQ|GRA_FRAME_IRQ|DUMB_FRAMEDONE)) {
		armada_drm_crtc_irq(dcrtc, stat);
		return IRQ_HANDLED;
	}
	return IRQ_NONE;
}

static uint32_t armada_drm_crtc_calculate_csc(struct armada_crtc *dcrtc)
{
	struct drm_display_mode *adj = &dcrtc->crtc.mode;
	uint32_t val = 0;

	if (dcrtc->csc_yuv_mode == CSC_YUV_CCIR709)
		val |= CFG_CSC_YUV_CCIR709;
	if (dcrtc->csc_rgb_mode == CSC_RGB_STUDIO)
		val |= CFG_CSC_RGB_STUDIO;

	/*
	 * In auto mode, set the colorimetry, based upon the HDMI spec.
	 * 1280x720p, 1920x1080p and 1920x1080i use ITU709, others use
	 * ITU601.  It may be more appropriate to set this depending on
	 * the source - but what if the graphic frame is YUV and the
	 * video frame is RGB?
	 */
	if ((adj->hdisplay == 1280 && adj->vdisplay == 720 &&
	     !(adj->flags & DRM_MODE_FLAG_INTERLACE)) ||
	    (adj->hdisplay == 1920 && adj->vdisplay == 1080)) {
		if (dcrtc->csc_yuv_mode == CSC_AUTO)
			val |= CFG_CSC_YUV_CCIR709;
	}

	/*
	 * We assume we're connected to a TV-like device, so the YUV->RGB
	 * conversion should produce a limited range.  We should set this
	 * depending on the connectors attached to this CRTC, and what
	 * kind of device they report being connected.
	 */
	if (dcrtc->csc_rgb_mode == CSC_AUTO)
		val |= CFG_CSC_RGB_STUDIO;

	return val;
}

static void armada_drm_gra_plane_regs(struct armada_regs *regs,
	struct drm_framebuffer *fb, struct armada_plane_state *state,
	int x, int y, bool interlaced)
{
	unsigned int i;
	u32 ctrl0;

	i = armada_drm_crtc_calc_fb(fb, x, y, regs, interlaced);
	armada_reg_queue_set(regs, i, state->dst_yx, LCD_SPU_GRA_OVSA_HPXL_VLN);
	armada_reg_queue_set(regs, i, state->src_hw, LCD_SPU_GRA_HPXL_VLN);
	armada_reg_queue_set(regs, i, state->dst_hw, LCD_SPU_GZM_HPXL_VLN);

	ctrl0 = state->ctrl0;
	if (interlaced)
		ctrl0 |= CFG_GRA_FTOGGLE;

	armada_reg_queue_mod(regs, i, ctrl0, CFG_GRAFORMAT |
			     CFG_GRA_MOD(CFG_SWAPRB | CFG_SWAPUV |
					 CFG_SWAPYU | CFG_YUV2RGB) |
			     CFG_PALETTE_ENA | CFG_GRA_FTOGGLE |
			     CFG_GRA_HSMOOTH | CFG_GRA_ENA,
			     LCD_SPU_DMA_CTRL0);
	armada_reg_queue_end(regs, i);
}

static void armada_drm_primary_set(struct drm_crtc *crtc,
	struct drm_plane *plane, int x, int y)
{
	struct armada_plane_state *state = &drm_to_armada_plane(plane)->state;
	struct armada_crtc *dcrtc = drm_to_armada_crtc(crtc);
	struct armada_regs regs[8];
	bool interlaced = dcrtc->interlaced;

	armada_drm_gra_plane_regs(regs, plane->fb, state, x, y, interlaced);
	armada_drm_crtc_update_regs(dcrtc, regs);
}

/* The mode_config.mutex will be held for this call */
static int armada_drm_crtc_mode_set(struct drm_crtc *crtc,
	struct drm_display_mode *mode, struct drm_display_mode *adj,
	int x, int y, struct drm_framebuffer *old_fb)
{
	struct armada_crtc *dcrtc = drm_to_armada_crtc(crtc);
	struct armada_regs regs[17];
	uint32_t lm, rm, tm, bm, val, sclk;
	unsigned long flags;
	unsigned i;
	bool interlaced;

	drm_framebuffer_get(crtc->primary->fb);

	interlaced = !!(adj->flags & DRM_MODE_FLAG_INTERLACE);

	val = CFG_GRA_ENA;
	val |= CFG_GRA_FMT(drm_fb_to_armada_fb(dcrtc->crtc.primary->fb)->fmt);
	val |= CFG_GRA_MOD(drm_fb_to_armada_fb(dcrtc->crtc.primary->fb)->mod);

	if (drm_fb_to_armada_fb(dcrtc->crtc.primary->fb)->fmt > CFG_420)
		val |= CFG_PALETTE_ENA;

	drm_to_armada_plane(crtc->primary)->state.ctrl0 = val;
	drm_to_armada_plane(crtc->primary)->state.src_hw =
	drm_to_armada_plane(crtc->primary)->state.dst_hw =
		adj->crtc_vdisplay << 16 | adj->crtc_hdisplay;
	drm_to_armada_plane(crtc->primary)->state.dst_yx = 0;

	i = 0;
	rm = adj->crtc_hsync_start - adj->crtc_hdisplay;
	lm = adj->crtc_htotal - adj->crtc_hsync_end;
	bm = adj->crtc_vsync_start - adj->crtc_vdisplay;
	tm = adj->crtc_vtotal - adj->crtc_vsync_end;

	DRM_DEBUG_DRIVER("H: %d %d %d %d lm %d rm %d\n",
		adj->crtc_hdisplay,
		adj->crtc_hsync_start,
		adj->crtc_hsync_end,
		adj->crtc_htotal, lm, rm);
	DRM_DEBUG_DRIVER("V: %d %d %d %d tm %d bm %d\n",
		adj->crtc_vdisplay,
		adj->crtc_vsync_start,
		adj->crtc_vsync_end,
		adj->crtc_vtotal, tm, bm);

	/* Wait for pending flips to complete */
	armada_drm_plane_work_wait(drm_to_armada_plane(dcrtc->crtc.primary),
				   MAX_SCHEDULE_TIMEOUT);

	drm_crtc_vblank_off(crtc);

	val = dcrtc->dumb_ctrl & ~CFG_DUMB_ENA;
	if (val != dcrtc->dumb_ctrl) {
		dcrtc->dumb_ctrl = val;
		writel_relaxed(val, dcrtc->base + LCD_SPU_DUMB_CTRL);
	}

	/*
	 * If we are blanked, we would have disabled the clock.  Re-enable
	 * it so that compute_clock() does the right thing.
	 */
	if (!IS_ERR(dcrtc->clk) && dpms_blanked(dcrtc->dpms))
		WARN_ON(clk_prepare_enable(dcrtc->clk));

	/* Now compute the divider for real */
	dcrtc->variant->compute_clock(dcrtc, adj, &sclk);

	armada_reg_queue_set(regs, i, sclk, LCD_CFG_SCLK_DIV);

	if (interlaced ^ dcrtc->interlaced) {
		if (adj->flags & DRM_MODE_FLAG_INTERLACE)
			drm_crtc_vblank_get(&dcrtc->crtc);
		else
			drm_crtc_vblank_put(&dcrtc->crtc);
		dcrtc->interlaced = interlaced;
	}

	spin_lock_irqsave(&dcrtc->irq_lock, flags);

	/* Ensure graphic fifo is enabled */
	armada_reg_queue_mod(regs, i, 0, CFG_PDWN64x66, LCD_SPU_SRAM_PARA1);

	/* Even interlaced/progressive frame */
	dcrtc->v[1].spu_v_h_total = adj->crtc_vtotal << 16 |
				    adj->crtc_htotal;
	dcrtc->v[1].spu_v_porch = tm << 16 | bm;
	val = adj->crtc_hsync_start;
	dcrtc->v[1].spu_adv_reg = val << 20 | val | ADV_VSYNCOFFEN |
		dcrtc->variant->spu_adv_reg;

	if (interlaced) {
		/* Odd interlaced frame */
		dcrtc->v[0].spu_v_h_total = dcrtc->v[1].spu_v_h_total +
						(1 << 16);
		dcrtc->v[0].spu_v_porch = dcrtc->v[1].spu_v_porch + 1;
		val = adj->crtc_hsync_start - adj->crtc_htotal / 2;
		dcrtc->v[0].spu_adv_reg = val << 20 | val | ADV_VSYNCOFFEN |
			dcrtc->variant->spu_adv_reg;
	} else {
		dcrtc->v[0] = dcrtc->v[1];
	}

	val = adj->crtc_vdisplay << 16 | adj->crtc_hdisplay;

	armada_reg_queue_set(regs, i, val, LCD_SPU_V_H_ACTIVE);
	armada_reg_queue_set(regs, i, (lm << 16) | rm, LCD_SPU_H_PORCH);
	armada_reg_queue_set(regs, i, dcrtc->v[0].spu_v_porch, LCD_SPU_V_PORCH);
	armada_reg_queue_set(regs, i, dcrtc->v[0].spu_v_h_total,
			   LCD_SPUT_V_H_TOTAL);

	if (dcrtc->variant->has_spu_adv_reg) {
		armada_reg_queue_mod(regs, i, dcrtc->v[0].spu_adv_reg,
				     ADV_VSYNC_L_OFF | ADV_VSYNC_H_OFF |
				     ADV_VSYNCOFFEN, LCD_SPU_ADV_REG);
	}

	val = adj->flags & DRM_MODE_FLAG_NVSYNC ? CFG_VSYNC_INV : 0;
	armada_reg_queue_mod(regs, i, val, CFG_VSYNC_INV, LCD_SPU_DMA_CTRL1);

	val = dcrtc->spu_iopad_ctrl | armada_drm_crtc_calculate_csc(dcrtc);
	armada_reg_queue_set(regs, i, val, LCD_SPU_IOPAD_CONTROL);
	armada_reg_queue_end(regs, i);

	armada_drm_crtc_update_regs(dcrtc, regs);

	armada_drm_primary_set(crtc, crtc->primary, x, y);
	spin_unlock_irqrestore(&dcrtc->irq_lock, flags);

	armada_drm_crtc_update(dcrtc);

	drm_crtc_vblank_on(crtc);
	armada_drm_crtc_finish_fb(dcrtc, old_fb, dpms_blanked(dcrtc->dpms));

	return 0;
}

/* The mode_config.mutex will be held for this call */
static int armada_drm_crtc_mode_set_base(struct drm_crtc *crtc, int x, int y,
	struct drm_framebuffer *old_fb)
{
	struct armada_crtc *dcrtc = drm_to_armada_crtc(crtc);
	struct armada_regs regs[4];
	unsigned i;

	i = armada_drm_crtc_calc_fb(crtc->primary->fb, crtc->x, crtc->y, regs,
				    dcrtc->interlaced);
	armada_reg_queue_end(regs, i);

	/* Wait for pending flips to complete */
	armada_drm_plane_work_wait(drm_to_armada_plane(dcrtc->crtc.primary),
				   MAX_SCHEDULE_TIMEOUT);

	/* Take a reference to the new fb as we're using it */
	drm_framebuffer_get(crtc->primary->fb);

	/* Update the base in the CRTC */
	armada_drm_crtc_update_regs(dcrtc, regs);

	/* Drop our previously held reference */
	armada_drm_crtc_finish_fb(dcrtc, old_fb, dpms_blanked(dcrtc->dpms));

	return 0;
}

<<<<<<< HEAD
void armada_drm_crtc_plane_disable(struct armada_crtc *dcrtc,
	struct drm_plane *plane)
{
	u32 sram_para1, dma_ctrl0_mask;

	/*
	 * Drop our reference on any framebuffer attached to this plane.
	 * We don't need to NULL this out as drm_plane_force_disable(),
	 * and __setplane_internal() will do so for an overlay plane, and
	 * __drm_helper_disable_unused_functions() will do so for the
	 * primary plane.
	 */
	if (plane->fb)
		drm_framebuffer_put(plane->fb);

	/* Power down most RAMs and FIFOs if this is the primary plane */
	if (plane->type == DRM_PLANE_TYPE_PRIMARY) {
		sram_para1 = CFG_PDWN256x32 | CFG_PDWN256x24 | CFG_PDWN256x8 |
			     CFG_PDWN32x32 | CFG_PDWN64x66;
		dma_ctrl0_mask = CFG_GRA_ENA;
	} else {
		/* Power down the Y/U/V FIFOs */
		sram_para1 = CFG_PDWN16x66 | CFG_PDWN32x66;
		dma_ctrl0_mask = CFG_DMA_ENA;
	}

	spin_lock_irq(&dcrtc->irq_lock);
	armada_updatel(0, dma_ctrl0_mask, dcrtc->base + LCD_SPU_DMA_CTRL0);
	spin_unlock_irq(&dcrtc->irq_lock);

	armada_updatel(sram_para1, 0, dcrtc->base + LCD_SPU_SRAM_PARA1);
}

=======
>>>>>>> 03a0dded
/* The mode_config.mutex will be held for this call */
static void armada_drm_crtc_disable(struct drm_crtc *crtc)
{
	armada_drm_crtc_dpms(crtc, DRM_MODE_DPMS_OFF);

	/* Disable our primary plane when we disable the CRTC. */
	crtc->primary->funcs->disable_plane(crtc->primary, NULL);
}

static const struct drm_crtc_helper_funcs armada_crtc_helper_funcs = {
	.dpms		= armada_drm_crtc_dpms,
	.prepare	= armada_drm_crtc_prepare,
	.commit		= armada_drm_crtc_commit,
	.mode_fixup	= armada_drm_crtc_mode_fixup,
	.mode_set	= armada_drm_crtc_mode_set,
	.mode_set_base	= armada_drm_crtc_mode_set_base,
	.disable	= armada_drm_crtc_disable,
};

static void armada_load_cursor_argb(void __iomem *base, uint32_t *pix,
	unsigned stride, unsigned width, unsigned height)
{
	uint32_t addr;
	unsigned y;

	addr = SRAM_HWC32_RAM1;
	for (y = 0; y < height; y++) {
		uint32_t *p = &pix[y * stride];
		unsigned x;

		for (x = 0; x < width; x++, p++) {
			uint32_t val = *p;

			val = (val & 0xff00ff00) |
			      (val & 0x000000ff) << 16 |
			      (val & 0x00ff0000) >> 16;

			writel_relaxed(val,
				       base + LCD_SPU_SRAM_WRDAT);
			writel_relaxed(addr | SRAM_WRITE,
				       base + LCD_SPU_SRAM_CTRL);
			readl_relaxed(base + LCD_SPU_HWC_OVSA_HPXL_VLN);
			addr += 1;
			if ((addr & 0x00ff) == 0)
				addr += 0xf00;
			if ((addr & 0x30ff) == 0)
				addr = SRAM_HWC32_RAM2;
		}
	}
}

static void armada_drm_crtc_cursor_tran(void __iomem *base)
{
	unsigned addr;

	for (addr = 0; addr < 256; addr++) {
		/* write the default value */
		writel_relaxed(0x55555555, base + LCD_SPU_SRAM_WRDAT);
		writel_relaxed(addr | SRAM_WRITE | SRAM_HWC32_TRAN,
			       base + LCD_SPU_SRAM_CTRL);
	}
}

static int armada_drm_crtc_cursor_update(struct armada_crtc *dcrtc, bool reload)
{
	uint32_t xoff, xscr, w = dcrtc->cursor_w, s;
	uint32_t yoff, yscr, h = dcrtc->cursor_h;
	uint32_t para1;

	/*
	 * Calculate the visible width and height of the cursor,
	 * screen position, and the position in the cursor bitmap.
	 */
	if (dcrtc->cursor_x < 0) {
		xoff = -dcrtc->cursor_x;
		xscr = 0;
		w -= min(xoff, w);
	} else if (dcrtc->cursor_x + w > dcrtc->crtc.mode.hdisplay) {
		xoff = 0;
		xscr = dcrtc->cursor_x;
		w = max_t(int, dcrtc->crtc.mode.hdisplay - dcrtc->cursor_x, 0);
	} else {
		xoff = 0;
		xscr = dcrtc->cursor_x;
	}

	if (dcrtc->cursor_y < 0) {
		yoff = -dcrtc->cursor_y;
		yscr = 0;
		h -= min(yoff, h);
	} else if (dcrtc->cursor_y + h > dcrtc->crtc.mode.vdisplay) {
		yoff = 0;
		yscr = dcrtc->cursor_y;
		h = max_t(int, dcrtc->crtc.mode.vdisplay - dcrtc->cursor_y, 0);
	} else {
		yoff = 0;
		yscr = dcrtc->cursor_y;
	}

	/* On interlaced modes, the vertical cursor size must be halved */
	s = dcrtc->cursor_w;
	if (dcrtc->interlaced) {
		s *= 2;
		yscr /= 2;
		h /= 2;
	}

	if (!dcrtc->cursor_obj || !h || !w) {
		spin_lock_irq(&dcrtc->irq_lock);
		armada_drm_crtc_disable_irq(dcrtc, DUMB_FRAMEDONE_ENA);
		dcrtc->cursor_update = false;
		armada_updatel(0, CFG_HWC_ENA, dcrtc->base + LCD_SPU_DMA_CTRL0);
		spin_unlock_irq(&dcrtc->irq_lock);
		return 0;
	}

	spin_lock_irq(&dcrtc->irq_lock);
	para1 = readl_relaxed(dcrtc->base + LCD_SPU_SRAM_PARA1);
	armada_updatel(CFG_CSB_256x32, CFG_CSB_256x32 | CFG_PDWN256x32,
		       dcrtc->base + LCD_SPU_SRAM_PARA1);
	spin_unlock_irq(&dcrtc->irq_lock);

	/*
	 * Initialize the transparency if the SRAM was powered down.
	 * We must also reload the cursor data as well.
	 */
	if (!(para1 & CFG_CSB_256x32)) {
		armada_drm_crtc_cursor_tran(dcrtc->base);
		reload = true;
	}

	if (dcrtc->cursor_hw_sz != (h << 16 | w)) {
		spin_lock_irq(&dcrtc->irq_lock);
		armada_drm_crtc_disable_irq(dcrtc, DUMB_FRAMEDONE_ENA);
		dcrtc->cursor_update = false;
		armada_updatel(0, CFG_HWC_ENA, dcrtc->base + LCD_SPU_DMA_CTRL0);
		spin_unlock_irq(&dcrtc->irq_lock);
		reload = true;
	}
	if (reload) {
		struct armada_gem_object *obj = dcrtc->cursor_obj;
		uint32_t *pix;
		/* Set the top-left corner of the cursor image */
		pix = obj->addr;
		pix += yoff * s + xoff;
		armada_load_cursor_argb(dcrtc->base, pix, s, w, h);
	}

	/* Reload the cursor position, size and enable in the IRQ handler */
	spin_lock_irq(&dcrtc->irq_lock);
	dcrtc->cursor_hw_pos = yscr << 16 | xscr;
	dcrtc->cursor_hw_sz = h << 16 | w;
	dcrtc->cursor_update = true;
	armada_drm_crtc_enable_irq(dcrtc, DUMB_FRAMEDONE_ENA);
	spin_unlock_irq(&dcrtc->irq_lock);

	return 0;
}

static void cursor_update(void *data)
{
	armada_drm_crtc_cursor_update(data, true);
}

static int armada_drm_crtc_cursor_set(struct drm_crtc *crtc,
	struct drm_file *file, uint32_t handle, uint32_t w, uint32_t h)
{
	struct armada_crtc *dcrtc = drm_to_armada_crtc(crtc);
	struct armada_gem_object *obj = NULL;
	int ret;

	/* If no cursor support, replicate drm's return value */
	if (!dcrtc->variant->has_spu_adv_reg)
		return -ENXIO;

	if (handle && w > 0 && h > 0) {
		/* maximum size is 64x32 or 32x64 */
		if (w > 64 || h > 64 || (w > 32 && h > 32))
			return -ENOMEM;

		obj = armada_gem_object_lookup(file, handle);
		if (!obj)
			return -ENOENT;

		/* Must be a kernel-mapped object */
		if (!obj->addr) {
			drm_gem_object_put_unlocked(&obj->obj);
			return -EINVAL;
		}

		if (obj->obj.size < w * h * 4) {
			DRM_ERROR("buffer is too small\n");
			drm_gem_object_put_unlocked(&obj->obj);
			return -ENOMEM;
		}
	}

	if (dcrtc->cursor_obj) {
		dcrtc->cursor_obj->update = NULL;
		dcrtc->cursor_obj->update_data = NULL;
		drm_gem_object_put_unlocked(&dcrtc->cursor_obj->obj);
	}
	dcrtc->cursor_obj = obj;
	dcrtc->cursor_w = w;
	dcrtc->cursor_h = h;
	ret = armada_drm_crtc_cursor_update(dcrtc, true);
	if (obj) {
		obj->update_data = dcrtc;
		obj->update = cursor_update;
	}

	return ret;
}

static int armada_drm_crtc_cursor_move(struct drm_crtc *crtc, int x, int y)
{
	struct armada_crtc *dcrtc = drm_to_armada_crtc(crtc);
	int ret;

	/* If no cursor support, replicate drm's return value */
	if (!dcrtc->variant->has_spu_adv_reg)
		return -EFAULT;

	dcrtc->cursor_x = x;
	dcrtc->cursor_y = y;
	ret = armada_drm_crtc_cursor_update(dcrtc, false);

	return ret;
}

static void armada_drm_crtc_destroy(struct drm_crtc *crtc)
{
	struct armada_crtc *dcrtc = drm_to_armada_crtc(crtc);
	struct armada_private *priv = crtc->dev->dev_private;

	if (dcrtc->cursor_obj)
		drm_gem_object_put_unlocked(&dcrtc->cursor_obj->obj);

	priv->dcrtc[dcrtc->num] = NULL;
	drm_crtc_cleanup(&dcrtc->crtc);

	if (!IS_ERR(dcrtc->clk))
		clk_disable_unprepare(dcrtc->clk);

	writel_relaxed(0, dcrtc->base + LCD_SPU_IRQ_ENA);

	of_node_put(dcrtc->crtc.port);

	kfree(dcrtc);
}

/*
 * The mode_config lock is held here, to prevent races between this
 * and a mode_set.
 */
static int armada_drm_crtc_page_flip(struct drm_crtc *crtc,
	struct drm_framebuffer *fb, struct drm_pending_vblank_event *event, uint32_t page_flip_flags,
	struct drm_modeset_acquire_ctx *ctx)
{
	struct armada_crtc *dcrtc = drm_to_armada_crtc(crtc);
	struct armada_plane_work *work;
	unsigned i;
	int ret;

	/* We don't support changing the pixel format */
	if (fb->format != crtc->primary->fb->format)
		return -EINVAL;

	work = armada_drm_crtc_alloc_plane_work(dcrtc->crtc.primary);
	if (!work)
		return -ENOMEM;

	work->event = event;
	work->old_fb = dcrtc->crtc.primary->fb;

	i = armada_drm_crtc_calc_fb(fb, crtc->x, crtc->y, work->regs,
				    dcrtc->interlaced);
	armada_reg_queue_end(work->regs, i);

	/*
	 * Ensure that we hold a reference on the new framebuffer.
	 * This has to match the behaviour in mode_set.
	 */
	drm_framebuffer_get(fb);

	ret = armada_drm_plane_work_queue(dcrtc, work);
	if (ret) {
		/* Undo our reference above */
		drm_framebuffer_put(fb);
		kfree(work);
		return ret;
	}

	/*
	 * Don't take a reference on the new framebuffer;
	 * drm_mode_page_flip_ioctl() has already grabbed a reference and
	 * will _not_ drop that reference on successful return from this
	 * function.  Simply mark this new framebuffer as the current one.
	 */
	dcrtc->crtc.primary->fb = fb;

	/*
	 * Finally, if the display is blanked, we won't receive an
	 * interrupt, so complete it now.
	 */
	if (dpms_blanked(dcrtc->dpms))
		armada_drm_plane_work_run(dcrtc, dcrtc->crtc.primary);

	return 0;
}

static int
armada_drm_crtc_set_property(struct drm_crtc *crtc,
	struct drm_property *property, uint64_t val)
{
	struct armada_private *priv = crtc->dev->dev_private;
	struct armada_crtc *dcrtc = drm_to_armada_crtc(crtc);
	bool update_csc = false;

	if (property == priv->csc_yuv_prop) {
		dcrtc->csc_yuv_mode = val;
		update_csc = true;
	} else if (property == priv->csc_rgb_prop) {
		dcrtc->csc_rgb_mode = val;
		update_csc = true;
	}

	if (update_csc) {
		uint32_t val;

		val = dcrtc->spu_iopad_ctrl |
		      armada_drm_crtc_calculate_csc(dcrtc);
		writel_relaxed(val, dcrtc->base + LCD_SPU_IOPAD_CONTROL);
	}

	return 0;
}

/* These are called under the vbl_lock. */
static int armada_drm_crtc_enable_vblank(struct drm_crtc *crtc)
{
	struct armada_crtc *dcrtc = drm_to_armada_crtc(crtc);

	armada_drm_crtc_enable_irq(dcrtc, VSYNC_IRQ_ENA);
	return 0;
}

static void armada_drm_crtc_disable_vblank(struct drm_crtc *crtc)
{
	struct armada_crtc *dcrtc = drm_to_armada_crtc(crtc);

	armada_drm_crtc_disable_irq(dcrtc, VSYNC_IRQ_ENA);
}

static const struct drm_crtc_funcs armada_crtc_funcs = {
	.cursor_set	= armada_drm_crtc_cursor_set,
	.cursor_move	= armada_drm_crtc_cursor_move,
	.destroy	= armada_drm_crtc_destroy,
	.set_config	= drm_crtc_helper_set_config,
	.page_flip	= armada_drm_crtc_page_flip,
	.set_property	= armada_drm_crtc_set_property,
	.enable_vblank	= armada_drm_crtc_enable_vblank,
	.disable_vblank	= armada_drm_crtc_disable_vblank,
};

static void armada_drm_primary_update_state(struct drm_plane_state *state,
	struct armada_regs *regs)
{
	struct armada_plane *dplane = drm_to_armada_plane(state->plane);
	struct armada_crtc *dcrtc = drm_to_armada_crtc(state->crtc);
	struct armada_framebuffer *dfb = drm_fb_to_armada_fb(state->fb);
	bool was_disabled;
	unsigned int idx = 0;
	u32 val;

	val = CFG_GRA_FMT(dfb->fmt) | CFG_GRA_MOD(dfb->mod);
	if (dfb->fmt > CFG_420)
		val |= CFG_PALETTE_ENA;
	if (state->visible)
		val |= CFG_GRA_ENA;
	if (drm_rect_width(&state->src) >> 16 != drm_rect_width(&state->dst))
		val |= CFG_GRA_HSMOOTH;

	was_disabled = !(dplane->state.ctrl0 & CFG_GRA_ENA);
	if (was_disabled)
		armada_reg_queue_mod(regs, idx,
				     0, CFG_PDWN64x66, LCD_SPU_SRAM_PARA1);

	dplane->state.ctrl0 = val;
	dplane->state.src_hw = (drm_rect_height(&state->src) & 0xffff0000) |
				drm_rect_width(&state->src) >> 16;
	dplane->state.dst_hw = drm_rect_height(&state->dst) << 16 |
			       drm_rect_width(&state->dst);
	dplane->state.dst_yx = state->dst.y1 << 16 | state->dst.x1;

	armada_drm_gra_plane_regs(regs + idx, &dfb->fb, &dplane->state,
				  state->src.x1 >> 16, state->src.y1 >> 16,
				  dcrtc->interlaced);

	dplane->state.vsync_update = !was_disabled;
	dplane->state.changed = true;
}

static int armada_drm_primary_update(struct drm_plane *plane,
	struct drm_crtc *crtc, struct drm_framebuffer *fb,
	int crtc_x, int crtc_y, unsigned int crtc_w, unsigned int crtc_h,
	uint32_t src_x, uint32_t src_y, uint32_t src_w, uint32_t src_h,
	struct drm_modeset_acquire_ctx *ctx)
{
	struct armada_plane *dplane = drm_to_armada_plane(plane);
	struct armada_crtc *dcrtc = drm_to_armada_crtc(crtc);
	struct armada_plane_work *work;
	struct drm_plane_state state = {
		.plane = plane,
		.crtc = crtc,
		.fb = fb,
		.src_x = src_x,
		.src_y = src_y,
		.src_w = src_w,
		.src_h = src_h,
		.crtc_x = crtc_x,
		.crtc_y = crtc_y,
		.crtc_w = crtc_w,
		.crtc_h = crtc_h,
		.rotation = DRM_MODE_ROTATE_0,
	};
	const struct drm_rect clip = {
		.x2 = crtc->mode.hdisplay,
		.y2 = crtc->mode.vdisplay,
	};
	int ret;

	ret = drm_atomic_helper_check_plane_state(&state, crtc->state, &clip, 0,
						  INT_MAX, true, false);
	if (ret)
		return ret;

	work = &dplane->works[dplane->next_work];
	work->fn = armada_drm_crtc_complete_frame_work;

	if (plane->fb != fb) {
		/*
		 * Take a reference on the new framebuffer - we want to
		 * hold on to it while the hardware is displaying it.
		 */
		drm_framebuffer_reference(fb);

		work->old_fb = plane->fb;
	} else {
		work->old_fb = NULL;
	}

	armada_drm_primary_update_state(&state, work->regs);

	if (!dplane->state.changed)
		return 0;

	/* Wait for pending work to complete */
	if (armada_drm_plane_work_wait(dplane, HZ / 10) == 0)
		armada_drm_plane_work_cancel(dcrtc, dplane);

	if (!dplane->state.vsync_update) {
		work->fn(dcrtc, work);
		if (work->old_fb)
			drm_framebuffer_unreference(work->old_fb);
		return 0;
	}

	/* Queue it for update on the next interrupt if we are enabled */
	ret = armada_drm_plane_work_queue(dcrtc, work);
	if (ret) {
		work->fn(dcrtc, work);
		if (work->old_fb)
			drm_framebuffer_unreference(work->old_fb);
	}

	dplane->next_work = !dplane->next_work;

	return 0;
}

int armada_drm_plane_disable(struct drm_plane *plane,
			     struct drm_modeset_acquire_ctx *ctx)
{
	struct armada_plane *dplane = drm_to_armada_plane(plane);
	struct armada_crtc *dcrtc;
	struct armada_plane_work *work;
	unsigned int idx = 0;
	u32 sram_para1, enable_mask;

	if (!plane->crtc)
		return 0;

	/*
	 * Arrange to power down most RAMs and FIFOs if this is the primary
	 * plane, otherwise just the YUV FIFOs for the overlay plane.
	 */
	if (plane->type == DRM_PLANE_TYPE_PRIMARY) {
		sram_para1 = CFG_PDWN256x32 | CFG_PDWN256x24 | CFG_PDWN256x8 |
			     CFG_PDWN32x32 | CFG_PDWN64x66;
		enable_mask = CFG_GRA_ENA;
	} else {
		sram_para1 = CFG_PDWN16x66 | CFG_PDWN32x66;
		enable_mask = CFG_DMA_ENA;
	}

	dplane->state.ctrl0 &= ~enable_mask;

	dcrtc = drm_to_armada_crtc(plane->crtc);

	/*
	 * Try to disable the plane and drop our ref on the framebuffer
	 * at the next frame update. If we fail for any reason, disable
	 * the plane immediately.
	 */
	work = &dplane->works[dplane->next_work];
	work->fn = armada_drm_crtc_complete_disable_work;
	work->cancel = armada_drm_crtc_complete_disable_work;
	work->old_fb = plane->fb;

	armada_reg_queue_mod(work->regs, idx,
			     0, enable_mask, LCD_SPU_DMA_CTRL0);
	armada_reg_queue_mod(work->regs, idx,
			     sram_para1, 0, LCD_SPU_SRAM_PARA1);
	armada_reg_queue_end(work->regs, idx);

	/* Wait for any preceding work to complete, but don't wedge */
	if (WARN_ON(!armada_drm_plane_work_wait(dplane, HZ)))
		armada_drm_plane_work_cancel(dcrtc, dplane);

	if (armada_drm_plane_work_queue(dcrtc, work)) {
		work->fn(dcrtc, work);
		if (work->old_fb)
			drm_framebuffer_unreference(work->old_fb);
	}

	dplane->next_work = !dplane->next_work;

	return 0;
}

static const struct drm_plane_funcs armada_primary_plane_funcs = {
	.update_plane	= armada_drm_primary_update,
	.disable_plane	= armada_drm_plane_disable,
	.destroy	= drm_primary_helper_destroy,
};

int armada_drm_plane_init(struct armada_plane *plane)
{
	unsigned int i;

	for (i = 0; i < ARRAY_SIZE(plane->works); i++)
		plane->works[i].plane = &plane->base;

	init_waitqueue_head(&plane->frame_wait);

	return 0;
}

static const struct drm_prop_enum_list armada_drm_csc_yuv_enum_list[] = {
	{ CSC_AUTO,        "Auto" },
	{ CSC_YUV_CCIR601, "CCIR601" },
	{ CSC_YUV_CCIR709, "CCIR709" },
};

static const struct drm_prop_enum_list armada_drm_csc_rgb_enum_list[] = {
	{ CSC_AUTO,         "Auto" },
	{ CSC_RGB_COMPUTER, "Computer system" },
	{ CSC_RGB_STUDIO,   "Studio" },
};

static int armada_drm_crtc_create_properties(struct drm_device *dev)
{
	struct armada_private *priv = dev->dev_private;

	if (priv->csc_yuv_prop)
		return 0;

	priv->csc_yuv_prop = drm_property_create_enum(dev, 0,
				"CSC_YUV", armada_drm_csc_yuv_enum_list,
				ARRAY_SIZE(armada_drm_csc_yuv_enum_list));
	priv->csc_rgb_prop = drm_property_create_enum(dev, 0,
				"CSC_RGB", armada_drm_csc_rgb_enum_list,
				ARRAY_SIZE(armada_drm_csc_rgb_enum_list));

	if (!priv->csc_yuv_prop || !priv->csc_rgb_prop)
		return -ENOMEM;

	return 0;
}

static int armada_drm_crtc_create(struct drm_device *drm, struct device *dev,
	struct resource *res, int irq, const struct armada_variant *variant,
	struct device_node *port)
{
	struct armada_private *priv = drm->dev_private;
	struct armada_crtc *dcrtc;
	struct armada_plane *primary;
	void __iomem *base;
	int ret;

	ret = armada_drm_crtc_create_properties(drm);
	if (ret)
		return ret;

	base = devm_ioremap_resource(dev, res);
	if (IS_ERR(base))
		return PTR_ERR(base);

	dcrtc = kzalloc(sizeof(*dcrtc), GFP_KERNEL);
	if (!dcrtc) {
		DRM_ERROR("failed to allocate Armada crtc\n");
		return -ENOMEM;
	}

	if (dev != drm->dev)
		dev_set_drvdata(dev, dcrtc);

	dcrtc->variant = variant;
	dcrtc->base = base;
	dcrtc->num = drm->mode_config.num_crtc;
	dcrtc->clk = ERR_PTR(-EINVAL);
	dcrtc->csc_yuv_mode = CSC_AUTO;
	dcrtc->csc_rgb_mode = CSC_AUTO;
	dcrtc->cfg_dumb_ctrl = DUMB24_RGB888_0;
	dcrtc->spu_iopad_ctrl = CFG_VSCALE_LN_EN | CFG_IOPAD_DUMB24;
	spin_lock_init(&dcrtc->irq_lock);
	dcrtc->irq_ena = CLEAN_SPU_IRQ_ISR;

	/* Initialize some registers which we don't otherwise set */
	writel_relaxed(0x00000001, dcrtc->base + LCD_CFG_SCLK_DIV);
	writel_relaxed(0x00000000, dcrtc->base + LCD_SPU_BLANKCOLOR);
	writel_relaxed(dcrtc->spu_iopad_ctrl,
		       dcrtc->base + LCD_SPU_IOPAD_CONTROL);
	writel_relaxed(0x00000000, dcrtc->base + LCD_SPU_SRAM_PARA0);
	writel_relaxed(CFG_PDWN256x32 | CFG_PDWN256x24 | CFG_PDWN256x8 |
		       CFG_PDWN32x32 | CFG_PDWN16x66 | CFG_PDWN32x66 |
		       CFG_PDWN64x66, dcrtc->base + LCD_SPU_SRAM_PARA1);
	writel_relaxed(0x2032ff81, dcrtc->base + LCD_SPU_DMA_CTRL1);
	writel_relaxed(dcrtc->irq_ena, dcrtc->base + LCD_SPU_IRQ_ENA);
	writel_relaxed(0, dcrtc->base + LCD_SPU_IRQ_ISR);

	ret = devm_request_irq(dev, irq, armada_drm_irq, 0, "armada_drm_crtc",
			       dcrtc);
	if (ret < 0)
		goto err_crtc;

	if (dcrtc->variant->init) {
		ret = dcrtc->variant->init(dcrtc, dev);
		if (ret)
			goto err_crtc;
	}

	/* Ensure AXI pipeline is enabled */
	armada_updatel(CFG_ARBFAST_ENA, 0, dcrtc->base + LCD_SPU_DMA_CTRL0);

	priv->dcrtc[dcrtc->num] = dcrtc;

	dcrtc->crtc.port = port;

	primary = kzalloc(sizeof(*primary), GFP_KERNEL);
	if (!primary) {
		ret = -ENOMEM;
		goto err_crtc;
	}

	ret = armada_drm_plane_init(primary);
	if (ret) {
		kfree(primary);
		goto err_crtc;
	}

	ret = drm_universal_plane_init(drm, &primary->base, 0,
				       &armada_primary_plane_funcs,
				       armada_primary_formats,
				       ARRAY_SIZE(armada_primary_formats),
				       NULL,
				       DRM_PLANE_TYPE_PRIMARY, NULL);
	if (ret) {
		kfree(primary);
		goto err_crtc;
	}

	ret = drm_crtc_init_with_planes(drm, &dcrtc->crtc, &primary->base, NULL,
					&armada_crtc_funcs, NULL);
	if (ret)
		goto err_crtc_init;

	drm_crtc_helper_add(&dcrtc->crtc, &armada_crtc_helper_funcs);

	drm_object_attach_property(&dcrtc->crtc.base, priv->csc_yuv_prop,
				   dcrtc->csc_yuv_mode);
	drm_object_attach_property(&dcrtc->crtc.base, priv->csc_rgb_prop,
				   dcrtc->csc_rgb_mode);

	return armada_overlay_plane_create(drm, 1 << dcrtc->num);

err_crtc_init:
	primary->base.funcs->destroy(&primary->base);
err_crtc:
	kfree(dcrtc);

	return ret;
}

static int
armada_lcd_bind(struct device *dev, struct device *master, void *data)
{
	struct platform_device *pdev = to_platform_device(dev);
	struct drm_device *drm = data;
	struct resource *res = platform_get_resource(pdev, IORESOURCE_MEM, 0);
	int irq = platform_get_irq(pdev, 0);
	const struct armada_variant *variant;
	struct device_node *port = NULL;

	if (irq < 0)
		return irq;

	if (!dev->of_node) {
		const struct platform_device_id *id;

		id = platform_get_device_id(pdev);
		if (!id)
			return -ENXIO;

		variant = (const struct armada_variant *)id->driver_data;
	} else {
		const struct of_device_id *match;
		struct device_node *np, *parent = dev->of_node;

		match = of_match_device(dev->driver->of_match_table, dev);
		if (!match)
			return -ENXIO;

		np = of_get_child_by_name(parent, "ports");
		if (np)
			parent = np;
		port = of_get_child_by_name(parent, "port");
		of_node_put(np);
		if (!port) {
			dev_err(dev, "no port node found in %pOF\n", parent);
			return -ENXIO;
		}

		variant = match->data;
	}

	return armada_drm_crtc_create(drm, dev, res, irq, variant, port);
}

static void
armada_lcd_unbind(struct device *dev, struct device *master, void *data)
{
	struct armada_crtc *dcrtc = dev_get_drvdata(dev);

	armada_drm_crtc_destroy(&dcrtc->crtc);
}

static const struct component_ops armada_lcd_ops = {
	.bind = armada_lcd_bind,
	.unbind = armada_lcd_unbind,
};

static int armada_lcd_probe(struct platform_device *pdev)
{
	return component_add(&pdev->dev, &armada_lcd_ops);
}

static int armada_lcd_remove(struct platform_device *pdev)
{
	component_del(&pdev->dev, &armada_lcd_ops);
	return 0;
}

static const struct of_device_id armada_lcd_of_match[] = {
	{
		.compatible	= "marvell,dove-lcd",
		.data		= &armada510_ops,
	},
	{}
};
MODULE_DEVICE_TABLE(of, armada_lcd_of_match);

static const struct platform_device_id armada_lcd_platform_ids[] = {
	{
		.name		= "armada-lcd",
		.driver_data	= (unsigned long)&armada510_ops,
	}, {
		.name		= "armada-510-lcd",
		.driver_data	= (unsigned long)&armada510_ops,
	},
	{ },
};
MODULE_DEVICE_TABLE(platform, armada_lcd_platform_ids);

struct platform_driver armada_lcd_platform_driver = {
	.probe	= armada_lcd_probe,
	.remove	= armada_lcd_remove,
	.driver = {
		.name	= "armada-lcd",
		.owner	=  THIS_MODULE,
		.of_match_table = armada_lcd_of_match,
	},
	.id_table = armada_lcd_platform_ids,
};<|MERGE_RESOLUTION|>--- conflicted
+++ resolved
@@ -774,42 +774,6 @@
 	return 0;
 }
 
-<<<<<<< HEAD
-void armada_drm_crtc_plane_disable(struct armada_crtc *dcrtc,
-	struct drm_plane *plane)
-{
-	u32 sram_para1, dma_ctrl0_mask;
-
-	/*
-	 * Drop our reference on any framebuffer attached to this plane.
-	 * We don't need to NULL this out as drm_plane_force_disable(),
-	 * and __setplane_internal() will do so for an overlay plane, and
-	 * __drm_helper_disable_unused_functions() will do so for the
-	 * primary plane.
-	 */
-	if (plane->fb)
-		drm_framebuffer_put(plane->fb);
-
-	/* Power down most RAMs and FIFOs if this is the primary plane */
-	if (plane->type == DRM_PLANE_TYPE_PRIMARY) {
-		sram_para1 = CFG_PDWN256x32 | CFG_PDWN256x24 | CFG_PDWN256x8 |
-			     CFG_PDWN32x32 | CFG_PDWN64x66;
-		dma_ctrl0_mask = CFG_GRA_ENA;
-	} else {
-		/* Power down the Y/U/V FIFOs */
-		sram_para1 = CFG_PDWN16x66 | CFG_PDWN32x66;
-		dma_ctrl0_mask = CFG_DMA_ENA;
-	}
-
-	spin_lock_irq(&dcrtc->irq_lock);
-	armada_updatel(0, dma_ctrl0_mask, dcrtc->base + LCD_SPU_DMA_CTRL0);
-	spin_unlock_irq(&dcrtc->irq_lock);
-
-	armada_updatel(sram_para1, 0, dcrtc->base + LCD_SPU_SRAM_PARA1);
-}
-
-=======
->>>>>>> 03a0dded
 /* The mode_config.mutex will be held for this call */
 static void armada_drm_crtc_disable(struct drm_crtc *crtc)
 {
