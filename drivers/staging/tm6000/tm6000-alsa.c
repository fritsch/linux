--- conflicted
+++ resolved
@@ -254,13 +254,7 @@
 		memcpy(runtime->dma_area + buf_pos * stride, buf,
 			length * stride);
 
-<<<<<<< HEAD
-#ifndef NO_PCM_LOCK
 	snd_pcm_stream_lock(substream);
-#endif
-=======
-       snd_pcm_stream_lock(substream);
->>>>>>> ee2ce3a0
 
 	chip->buf_pos += length;
 	if (chip->buf_pos >= runtime->buffer_size)
@@ -272,13 +266,7 @@
 		period_elapsed = 1;
 	}
 
-<<<<<<< HEAD
-#ifndef NO_PCM_LOCK
 	snd_pcm_stream_unlock(substream);
-#endif
-=======
-       snd_pcm_stream_unlock(substream);
->>>>>>> ee2ce3a0
 
 	if (period_elapsed)
 		snd_pcm_period_elapsed(substream);
