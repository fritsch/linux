
/*
   rbd.c -- Export ceph rados objects as a Linux block device


   based on drivers/block/osdblk.c:

   Copyright 2009 Red Hat, Inc.

   This program is free software; you can redistribute it and/or modify
   it under the terms of the GNU General Public License as published by
   the Free Software Foundation.

   This program is distributed in the hope that it will be useful,
   but WITHOUT ANY WARRANTY; without even the implied warranty of
   MERCHANTABILITY or FITNESS FOR A PARTICULAR PURPOSE.  See the
   GNU General Public License for more details.

   You should have received a copy of the GNU General Public License
   along with this program; see the file COPYING.  If not, write to
   the Free Software Foundation, 675 Mass Ave, Cambridge, MA 02139, USA.



   For usage instructions, please refer to:

                 Documentation/ABI/testing/sysfs-bus-rbd

 */

#include <linux/ceph/libceph.h>
#include <linux/ceph/osd_client.h>
#include <linux/ceph/mon_client.h>
#include <linux/ceph/decode.h>
#include <linux/parser.h>
#include <linux/bsearch.h>

#include <linux/kernel.h>
#include <linux/device.h>
#include <linux/module.h>
#include <linux/fs.h>
#include <linux/blkdev.h>
#include <linux/slab.h>
#include <linux/idr.h>
#include <linux/workqueue.h>

#include "rbd_types.h"

#define RBD_DEBUG	/* Activate rbd_assert() calls */

/*
 * The basic unit of block I/O is a sector.  It is interpreted in a
 * number of contexts in Linux (blk, bio, genhd), but the default is
 * universally 512 bytes.  These symbols are just slightly more
 * meaningful than the bare numbers they represent.
 */
#define	SECTOR_SHIFT	9
#define	SECTOR_SIZE	(1ULL << SECTOR_SHIFT)

/*
 * Increment the given counter and return its updated value.
 * If the counter is already 0 it will not be incremented.
 * If the counter is already at its maximum value returns
 * -EINVAL without updating it.
 */
static int atomic_inc_return_safe(atomic_t *v)
{
	unsigned int counter;

	counter = (unsigned int)__atomic_add_unless(v, 1, 0);
	if (counter <= (unsigned int)INT_MAX)
		return (int)counter;

	atomic_dec(v);

	return -EINVAL;
}

/* Decrement the counter.  Return the resulting value, or -EINVAL */
static int atomic_dec_return_safe(atomic_t *v)
{
	int counter;

	counter = atomic_dec_return(v);
	if (counter >= 0)
		return counter;

	atomic_inc(v);

	return -EINVAL;
}

#define RBD_DRV_NAME "rbd"

#define RBD_MINORS_PER_MAJOR		256
#define RBD_SINGLE_MAJOR_PART_SHIFT	4

#define RBD_SNAP_DEV_NAME_PREFIX	"snap_"
#define RBD_MAX_SNAP_NAME_LEN	\
			(NAME_MAX - (sizeof (RBD_SNAP_DEV_NAME_PREFIX) - 1))

#define RBD_MAX_SNAP_COUNT	510	/* allows max snapc to fit in 4KB */

#define RBD_SNAP_HEAD_NAME	"-"

#define	BAD_SNAP_INDEX	U32_MAX		/* invalid index into snap array */

/* This allows a single page to hold an image name sent by OSD */
#define RBD_IMAGE_NAME_LEN_MAX	(PAGE_SIZE - sizeof (__le32) - 1)
#define RBD_IMAGE_ID_LEN_MAX	64

#define RBD_OBJ_PREFIX_LEN_MAX	64

/* Feature bits */

#define RBD_FEATURE_LAYERING	(1<<0)
#define RBD_FEATURE_STRIPINGV2	(1<<1)
#define RBD_FEATURES_ALL \
	    (RBD_FEATURE_LAYERING | RBD_FEATURE_STRIPINGV2)

/* Features supported by this (client software) implementation. */

#define RBD_FEATURES_SUPPORTED	(RBD_FEATURES_ALL)

/*
 * An RBD device name will be "rbd#", where the "rbd" comes from
 * RBD_DRV_NAME above, and # is a unique integer identifier.
 * MAX_INT_FORMAT_WIDTH is used in ensuring DEV_NAME_LEN is big
 * enough to hold all possible device names.
 */
#define DEV_NAME_LEN		32
#define MAX_INT_FORMAT_WIDTH	((5 * sizeof (int)) / 2 + 1)

/*
 * block device image metadata (in-memory version)
 */
struct rbd_image_header {
	/* These six fields never change for a given rbd image */
	char *object_prefix;
	__u8 obj_order;
	__u8 crypt_type;
	__u8 comp_type;
	u64 stripe_unit;
	u64 stripe_count;
	u64 features;		/* Might be changeable someday? */

	/* The remaining fields need to be updated occasionally */
	u64 image_size;
	struct ceph_snap_context *snapc;
	char *snap_names;	/* format 1 only */
	u64 *snap_sizes;	/* format 1 only */
};

/*
 * An rbd image specification.
 *
 * The tuple (pool_id, image_id, snap_id) is sufficient to uniquely
 * identify an image.  Each rbd_dev structure includes a pointer to
 * an rbd_spec structure that encapsulates this identity.
 *
 * Each of the id's in an rbd_spec has an associated name.  For a
 * user-mapped image, the names are supplied and the id's associated
 * with them are looked up.  For a layered image, a parent image is
 * defined by the tuple, and the names are looked up.
 *
 * An rbd_dev structure contains a parent_spec pointer which is
 * non-null if the image it represents is a child in a layered
 * image.  This pointer will refer to the rbd_spec structure used
 * by the parent rbd_dev for its own identity (i.e., the structure
 * is shared between the parent and child).
 *
 * Since these structures are populated once, during the discovery
 * phase of image construction, they are effectively immutable so
 * we make no effort to synchronize access to them.
 *
 * Note that code herein does not assume the image name is known (it
 * could be a null pointer).
 */
struct rbd_spec {
	u64		pool_id;
	const char	*pool_name;

	const char	*image_id;
	const char	*image_name;

	u64		snap_id;
	const char	*snap_name;

	struct kref	kref;
};

/*
 * an instance of the client.  multiple devices may share an rbd client.
 */
struct rbd_client {
	struct ceph_client	*client;
	struct kref		kref;
	struct list_head	node;
};

struct rbd_img_request;
typedef void (*rbd_img_callback_t)(struct rbd_img_request *);

#define	BAD_WHICH	U32_MAX		/* Good which or bad which, which? */

struct rbd_obj_request;
typedef void (*rbd_obj_callback_t)(struct rbd_obj_request *);

enum obj_request_type {
	OBJ_REQUEST_NODATA, OBJ_REQUEST_BIO, OBJ_REQUEST_PAGES
};

enum obj_req_flags {
	OBJ_REQ_DONE,		/* completion flag: not done = 0, done = 1 */
	OBJ_REQ_IMG_DATA,	/* object usage: standalone = 0, image = 1 */
	OBJ_REQ_KNOWN,		/* EXISTS flag valid: no = 0, yes = 1 */
	OBJ_REQ_EXISTS,		/* target exists: no = 0, yes = 1 */
};

struct rbd_obj_request {
	const char		*object_name;
	u64			offset;		/* object start byte */
	u64			length;		/* bytes from offset */
	unsigned long		flags;

	/*
	 * An object request associated with an image will have its
	 * img_data flag set; a standalone object request will not.
	 *
	 * A standalone object request will have which == BAD_WHICH
	 * and a null obj_request pointer.
	 *
	 * An object request initiated in support of a layered image
	 * object (to check for its existence before a write) will
	 * have which == BAD_WHICH and a non-null obj_request pointer.
	 *
	 * Finally, an object request for rbd image data will have
	 * which != BAD_WHICH, and will have a non-null img_request
	 * pointer.  The value of which will be in the range
	 * 0..(img_request->obj_request_count-1).
	 */
	union {
		struct rbd_obj_request	*obj_request;	/* STAT op */
		struct {
			struct rbd_img_request	*img_request;
			u64			img_offset;
			/* links for img_request->obj_requests list */
			struct list_head	links;
		};
	};
	u32			which;		/* posn image request list */

	enum obj_request_type	type;
	union {
		struct bio	*bio_list;
		struct {
			struct page	**pages;
			u32		page_count;
		};
	};
	struct page		**copyup_pages;
	u32			copyup_page_count;

	struct ceph_osd_request	*osd_req;

	u64			xferred;	/* bytes transferred */
	int			result;

	rbd_obj_callback_t	callback;
	struct completion	completion;

	struct kref		kref;
};

enum img_req_flags {
	IMG_REQ_WRITE,		/* I/O direction: read = 0, write = 1 */
	IMG_REQ_CHILD,		/* initiator: block = 0, child image = 1 */
	IMG_REQ_LAYERED,	/* ENOENT handling: normal = 0, layered = 1 */
};

struct rbd_img_request {
	struct rbd_device	*rbd_dev;
	u64			offset;	/* starting image byte offset */
	u64			length;	/* byte count from offset */
	unsigned long		flags;
	union {
		u64			snap_id;	/* for reads */
		struct ceph_snap_context *snapc;	/* for writes */
	};
	union {
		struct request		*rq;		/* block request */
		struct rbd_obj_request	*obj_request;	/* obj req initiator */
	};
	struct page		**copyup_pages;
	u32			copyup_page_count;
	spinlock_t		completion_lock;/* protects next_completion */
	u32			next_completion;
	rbd_img_callback_t	callback;
	u64			xferred;/* aggregate bytes transferred */
	int			result;	/* first nonzero obj_request result */

	u32			obj_request_count;
	struct list_head	obj_requests;	/* rbd_obj_request structs */

	struct kref		kref;
};

#define for_each_obj_request(ireq, oreq) \
	list_for_each_entry(oreq, &(ireq)->obj_requests, links)
#define for_each_obj_request_from(ireq, oreq) \
	list_for_each_entry_from(oreq, &(ireq)->obj_requests, links)
#define for_each_obj_request_safe(ireq, oreq, n) \
	list_for_each_entry_safe_reverse(oreq, n, &(ireq)->obj_requests, links)

struct rbd_mapping {
	u64                     size;
	u64                     features;
	bool			read_only;
};

/*
 * a single device
 */
struct rbd_device {
	int			dev_id;		/* blkdev unique id */

	int			major;		/* blkdev assigned major */
	int			minor;
	struct gendisk		*disk;		/* blkdev's gendisk and rq */

	u32			image_format;	/* Either 1 or 2 */
	struct rbd_client	*rbd_client;

	char			name[DEV_NAME_LEN]; /* blkdev name, e.g. rbd3 */

	struct list_head	rq_queue;	/* incoming rq queue */
	spinlock_t		lock;		/* queue, flags, open_count */
	struct workqueue_struct	*rq_wq;
	struct work_struct	rq_work;

	struct rbd_image_header	header;
	unsigned long		flags;		/* possibly lock protected */
	struct rbd_spec		*spec;

	char			*header_name;

	struct ceph_file_layout	layout;

	struct ceph_osd_event   *watch_event;
	struct rbd_obj_request	*watch_request;

	struct rbd_spec		*parent_spec;
	u64			parent_overlap;
	atomic_t		parent_ref;
	struct rbd_device	*parent;

	/* protects updating the header */
	struct rw_semaphore     header_rwsem;

	struct rbd_mapping	mapping;

	struct list_head	node;

	/* sysfs related */
	struct device		dev;
	unsigned long		open_count;	/* protected by lock */
};

/*
 * Flag bits for rbd_dev->flags.  If atomicity is required,
 * rbd_dev->lock is used to protect access.
 *
 * Currently, only the "removing" flag (which is coupled with the
 * "open_count" field) requires atomic access.
 */
enum rbd_dev_flags {
	RBD_DEV_FLAG_EXISTS,	/* mapped snapshot has not been deleted */
	RBD_DEV_FLAG_REMOVING,	/* this mapping is being removed */
};

static DEFINE_MUTEX(client_mutex);	/* Serialize client creation */

static LIST_HEAD(rbd_dev_list);    /* devices */
static DEFINE_SPINLOCK(rbd_dev_list_lock);

static LIST_HEAD(rbd_client_list);		/* clients */
static DEFINE_SPINLOCK(rbd_client_list_lock);

/* Slab caches for frequently-allocated structures */

static struct kmem_cache	*rbd_img_request_cache;
static struct kmem_cache	*rbd_obj_request_cache;
static struct kmem_cache	*rbd_segment_name_cache;

static int rbd_major;
static DEFINE_IDA(rbd_dev_id_ida);

/*
 * Default to false for now, as single-major requires >= 0.75 version of
 * userspace rbd utility.
 */
static bool single_major = false;
module_param(single_major, bool, S_IRUGO);
MODULE_PARM_DESC(single_major, "Use a single major number for all rbd devices (default: false)");

static int rbd_img_request_submit(struct rbd_img_request *img_request);

static void rbd_dev_device_release(struct device *dev);

static ssize_t rbd_add(struct bus_type *bus, const char *buf,
		       size_t count);
static ssize_t rbd_remove(struct bus_type *bus, const char *buf,
			  size_t count);
static ssize_t rbd_add_single_major(struct bus_type *bus, const char *buf,
				    size_t count);
static ssize_t rbd_remove_single_major(struct bus_type *bus, const char *buf,
				       size_t count);
static int rbd_dev_image_probe(struct rbd_device *rbd_dev, bool mapping);
static void rbd_spec_put(struct rbd_spec *spec);

static int rbd_dev_id_to_minor(int dev_id)
{
	return dev_id << RBD_SINGLE_MAJOR_PART_SHIFT;
}

static int minor_to_rbd_dev_id(int minor)
{
	return minor >> RBD_SINGLE_MAJOR_PART_SHIFT;
}

static BUS_ATTR(add, S_IWUSR, NULL, rbd_add);
static BUS_ATTR(remove, S_IWUSR, NULL, rbd_remove);
static BUS_ATTR(add_single_major, S_IWUSR, NULL, rbd_add_single_major);
static BUS_ATTR(remove_single_major, S_IWUSR, NULL, rbd_remove_single_major);

static struct attribute *rbd_bus_attrs[] = {
	&bus_attr_add.attr,
	&bus_attr_remove.attr,
	&bus_attr_add_single_major.attr,
	&bus_attr_remove_single_major.attr,
	NULL,
};

static umode_t rbd_bus_is_visible(struct kobject *kobj,
				  struct attribute *attr, int index)
{
	if (!single_major &&
	    (attr == &bus_attr_add_single_major.attr ||
	     attr == &bus_attr_remove_single_major.attr))
		return 0;

	return attr->mode;
}

static const struct attribute_group rbd_bus_group = {
	.attrs = rbd_bus_attrs,
	.is_visible = rbd_bus_is_visible,
};
__ATTRIBUTE_GROUPS(rbd_bus);

static struct bus_type rbd_bus_type = {
	.name		= "rbd",
	.bus_groups	= rbd_bus_groups,
};

static void rbd_root_dev_release(struct device *dev)
{
}

static struct device rbd_root_dev = {
	.init_name =    "rbd",
	.release =      rbd_root_dev_release,
};

static __printf(2, 3)
void rbd_warn(struct rbd_device *rbd_dev, const char *fmt, ...)
{
	struct va_format vaf;
	va_list args;

	va_start(args, fmt);
	vaf.fmt = fmt;
	vaf.va = &args;

	if (!rbd_dev)
		printk(KERN_WARNING "%s: %pV\n", RBD_DRV_NAME, &vaf);
	else if (rbd_dev->disk)
		printk(KERN_WARNING "%s: %s: %pV\n",
			RBD_DRV_NAME, rbd_dev->disk->disk_name, &vaf);
	else if (rbd_dev->spec && rbd_dev->spec->image_name)
		printk(KERN_WARNING "%s: image %s: %pV\n",
			RBD_DRV_NAME, rbd_dev->spec->image_name, &vaf);
	else if (rbd_dev->spec && rbd_dev->spec->image_id)
		printk(KERN_WARNING "%s: id %s: %pV\n",
			RBD_DRV_NAME, rbd_dev->spec->image_id, &vaf);
	else	/* punt */
		printk(KERN_WARNING "%s: rbd_dev %p: %pV\n",
			RBD_DRV_NAME, rbd_dev, &vaf);
	va_end(args);
}

#ifdef RBD_DEBUG
#define rbd_assert(expr)						\
		if (unlikely(!(expr))) {				\
			printk(KERN_ERR "\nAssertion failure in %s() "	\
						"at line %d:\n\n"	\
					"\trbd_assert(%s);\n\n",	\
					__func__, __LINE__, #expr);	\
			BUG();						\
		}
#else /* !RBD_DEBUG */
#  define rbd_assert(expr)	((void) 0)
#endif /* !RBD_DEBUG */

static int rbd_img_obj_request_submit(struct rbd_obj_request *obj_request);
static void rbd_img_parent_read(struct rbd_obj_request *obj_request);
static void rbd_dev_remove_parent(struct rbd_device *rbd_dev);

static int rbd_dev_refresh(struct rbd_device *rbd_dev);
static int rbd_dev_v2_header_onetime(struct rbd_device *rbd_dev);
static int rbd_dev_header_info(struct rbd_device *rbd_dev);
static int rbd_dev_v2_parent_info(struct rbd_device *rbd_dev);
static const char *rbd_dev_v2_snap_name(struct rbd_device *rbd_dev,
					u64 snap_id);
static int _rbd_dev_v2_snap_size(struct rbd_device *rbd_dev, u64 snap_id,
				u8 *order, u64 *snap_size);
static int _rbd_dev_v2_snap_features(struct rbd_device *rbd_dev, u64 snap_id,
		u64 *snap_features);
static u64 rbd_snap_id_by_name(struct rbd_device *rbd_dev, const char *name);

static int rbd_open(struct block_device *bdev, fmode_t mode)
{
	struct rbd_device *rbd_dev = bdev->bd_disk->private_data;
	bool removing = false;

	if ((mode & FMODE_WRITE) && rbd_dev->mapping.read_only)
		return -EROFS;

	spin_lock_irq(&rbd_dev->lock);
	if (test_bit(RBD_DEV_FLAG_REMOVING, &rbd_dev->flags))
		removing = true;
	else
		rbd_dev->open_count++;
	spin_unlock_irq(&rbd_dev->lock);
	if (removing)
		return -ENOENT;

	(void) get_device(&rbd_dev->dev);

	return 0;
}

static void rbd_release(struct gendisk *disk, fmode_t mode)
{
	struct rbd_device *rbd_dev = disk->private_data;
	unsigned long open_count_before;

	spin_lock_irq(&rbd_dev->lock);
	open_count_before = rbd_dev->open_count--;
	spin_unlock_irq(&rbd_dev->lock);
	rbd_assert(open_count_before > 0);

	put_device(&rbd_dev->dev);
}

static int rbd_ioctl_set_ro(struct rbd_device *rbd_dev, unsigned long arg)
{
	int ret = 0;
	int val;
	bool ro;
	bool ro_changed = false;

	/* get_user() may sleep, so call it before taking rbd_dev->lock */
	if (get_user(val, (int __user *)(arg)))
		return -EFAULT;

	ro = val ? true : false;
	/* Snapshot doesn't allow to write*/
	if (rbd_dev->spec->snap_id != CEPH_NOSNAP && !ro)
		return -EROFS;

	spin_lock_irq(&rbd_dev->lock);
	/* prevent others open this device */
	if (rbd_dev->open_count > 1) {
		ret = -EBUSY;
		goto out;
	}

	if (rbd_dev->mapping.read_only != ro) {
		rbd_dev->mapping.read_only = ro;
		ro_changed = true;
	}

out:
	spin_unlock_irq(&rbd_dev->lock);
	/* set_disk_ro() may sleep, so call it after releasing rbd_dev->lock */
	if (ret == 0 && ro_changed)
		set_disk_ro(rbd_dev->disk, ro ? 1 : 0);

	return ret;
}

static int rbd_ioctl(struct block_device *bdev, fmode_t mode,
			unsigned int cmd, unsigned long arg)
{
	struct rbd_device *rbd_dev = bdev->bd_disk->private_data;
	int ret = 0;

	switch (cmd) {
	case BLKROSET:
		ret = rbd_ioctl_set_ro(rbd_dev, arg);
		break;
	default:
		ret = -ENOTTY;
	}

	return ret;
}

#ifdef CONFIG_COMPAT
static int rbd_compat_ioctl(struct block_device *bdev, fmode_t mode,
				unsigned int cmd, unsigned long arg)
{
	return rbd_ioctl(bdev, mode, cmd, arg);
}
#endif /* CONFIG_COMPAT */

static const struct block_device_operations rbd_bd_ops = {
	.owner			= THIS_MODULE,
	.open			= rbd_open,
	.release		= rbd_release,
	.ioctl			= rbd_ioctl,
#ifdef CONFIG_COMPAT
	.compat_ioctl		= rbd_compat_ioctl,
#endif
};

/*
 * Initialize an rbd client instance.  Success or not, this function
 * consumes ceph_opts.  Caller holds client_mutex.
 */
static struct rbd_client *rbd_client_create(struct ceph_options *ceph_opts)
{
	struct rbd_client *rbdc;
	int ret = -ENOMEM;

	dout("%s:\n", __func__);
	rbdc = kmalloc(sizeof(struct rbd_client), GFP_KERNEL);
	if (!rbdc)
		goto out_opt;

	kref_init(&rbdc->kref);
	INIT_LIST_HEAD(&rbdc->node);

	rbdc->client = ceph_create_client(ceph_opts, rbdc, 0, 0);
	if (IS_ERR(rbdc->client))
		goto out_rbdc;
	ceph_opts = NULL; /* Now rbdc->client is responsible for ceph_opts */

	ret = ceph_open_session(rbdc->client);
	if (ret < 0)
		goto out_client;

	spin_lock(&rbd_client_list_lock);
	list_add_tail(&rbdc->node, &rbd_client_list);
	spin_unlock(&rbd_client_list_lock);

	dout("%s: rbdc %p\n", __func__, rbdc);

	return rbdc;
out_client:
	ceph_destroy_client(rbdc->client);
out_rbdc:
	kfree(rbdc);
out_opt:
	if (ceph_opts)
		ceph_destroy_options(ceph_opts);
	dout("%s: error %d\n", __func__, ret);

	return ERR_PTR(ret);
}

static struct rbd_client *__rbd_get_client(struct rbd_client *rbdc)
{
	kref_get(&rbdc->kref);

	return rbdc;
}

/*
 * Find a ceph client with specific addr and configuration.  If
 * found, bump its reference count.
 */
static struct rbd_client *rbd_client_find(struct ceph_options *ceph_opts)
{
	struct rbd_client *client_node;
	bool found = false;

	if (ceph_opts->flags & CEPH_OPT_NOSHARE)
		return NULL;

	spin_lock(&rbd_client_list_lock);
	list_for_each_entry(client_node, &rbd_client_list, node) {
		if (!ceph_compare_options(ceph_opts, client_node->client)) {
			__rbd_get_client(client_node);

			found = true;
			break;
		}
	}
	spin_unlock(&rbd_client_list_lock);

	return found ? client_node : NULL;
}

/*
 * mount options
 */
enum {
	Opt_last_int,
	/* int args above */
	Opt_last_string,
	/* string args above */
	Opt_read_only,
	Opt_read_write,
	/* Boolean args above */
	Opt_last_bool,
};

static match_table_t rbd_opts_tokens = {
	/* int args above */
	/* string args above */
	{Opt_read_only, "read_only"},
	{Opt_read_only, "ro"},		/* Alternate spelling */
	{Opt_read_write, "read_write"},
	{Opt_read_write, "rw"},		/* Alternate spelling */
	/* Boolean args above */
	{-1, NULL}
};

struct rbd_options {
	bool	read_only;
};

#define RBD_READ_ONLY_DEFAULT	false

static int parse_rbd_opts_token(char *c, void *private)
{
	struct rbd_options *rbd_opts = private;
	substring_t argstr[MAX_OPT_ARGS];
	int token, intval, ret;

	token = match_token(c, rbd_opts_tokens, argstr);
	if (token < 0)
		return -EINVAL;

	if (token < Opt_last_int) {
		ret = match_int(&argstr[0], &intval);
		if (ret < 0) {
			pr_err("bad mount option arg (not int) "
			       "at '%s'\n", c);
			return ret;
		}
		dout("got int token %d val %d\n", token, intval);
	} else if (token > Opt_last_int && token < Opt_last_string) {
		dout("got string token %d val %s\n", token,
		     argstr[0].from);
	} else if (token > Opt_last_string && token < Opt_last_bool) {
		dout("got Boolean token %d\n", token);
	} else {
		dout("got token %d\n", token);
	}

	switch (token) {
	case Opt_read_only:
		rbd_opts->read_only = true;
		break;
	case Opt_read_write:
		rbd_opts->read_only = false;
		break;
	default:
		rbd_assert(false);
		break;
	}
	return 0;
}

/*
 * Get a ceph client with specific addr and configuration, if one does
 * not exist create it.  Either way, ceph_opts is consumed by this
 * function.
 */
static struct rbd_client *rbd_get_client(struct ceph_options *ceph_opts)
{
	struct rbd_client *rbdc;

	mutex_lock_nested(&client_mutex, SINGLE_DEPTH_NESTING);
	rbdc = rbd_client_find(ceph_opts);
	if (rbdc)	/* using an existing client */
		ceph_destroy_options(ceph_opts);
	else
		rbdc = rbd_client_create(ceph_opts);
	mutex_unlock(&client_mutex);

	return rbdc;
}

/*
 * Destroy ceph client
 *
 * Caller must hold rbd_client_list_lock.
 */
static void rbd_client_release(struct kref *kref)
{
	struct rbd_client *rbdc = container_of(kref, struct rbd_client, kref);

	dout("%s: rbdc %p\n", __func__, rbdc);
	spin_lock(&rbd_client_list_lock);
	list_del(&rbdc->node);
	spin_unlock(&rbd_client_list_lock);

	ceph_destroy_client(rbdc->client);
	kfree(rbdc);
}

/*
 * Drop reference to ceph client node. If it's not referenced anymore, release
 * it.
 */
static void rbd_put_client(struct rbd_client *rbdc)
{
	if (rbdc)
		kref_put(&rbdc->kref, rbd_client_release);
}

static bool rbd_image_format_valid(u32 image_format)
{
	return image_format == 1 || image_format == 2;
}

static bool rbd_dev_ondisk_valid(struct rbd_image_header_ondisk *ondisk)
{
	size_t size;
	u32 snap_count;

	/* The header has to start with the magic rbd header text */
	if (memcmp(&ondisk->text, RBD_HEADER_TEXT, sizeof (RBD_HEADER_TEXT)))
		return false;

	/* The bio layer requires at least sector-sized I/O */

	if (ondisk->options.order < SECTOR_SHIFT)
		return false;

	/* If we use u64 in a few spots we may be able to loosen this */

	if (ondisk->options.order > 8 * sizeof (int) - 1)
		return false;

	/*
	 * The size of a snapshot header has to fit in a size_t, and
	 * that limits the number of snapshots.
	 */
	snap_count = le32_to_cpu(ondisk->snap_count);
	size = SIZE_MAX - sizeof (struct ceph_snap_context);
	if (snap_count > size / sizeof (__le64))
		return false;

	/*
	 * Not only that, but the size of the entire the snapshot
	 * header must also be representable in a size_t.
	 */
	size -= snap_count * sizeof (__le64);
	if ((u64) size < le64_to_cpu(ondisk->snap_names_len))
		return false;

	return true;
}

/*
 * Fill an rbd image header with information from the given format 1
 * on-disk header.
 */
static int rbd_header_from_disk(struct rbd_device *rbd_dev,
				 struct rbd_image_header_ondisk *ondisk)
{
	struct rbd_image_header *header = &rbd_dev->header;
	bool first_time = header->object_prefix == NULL;
	struct ceph_snap_context *snapc;
	char *object_prefix = NULL;
	char *snap_names = NULL;
	u64 *snap_sizes = NULL;
	u32 snap_count;
	size_t size;
	int ret = -ENOMEM;
	u32 i;

	/* Allocate this now to avoid having to handle failure below */

	if (first_time) {
		size_t len;

		len = strnlen(ondisk->object_prefix,
				sizeof (ondisk->object_prefix));
		object_prefix = kmalloc(len + 1, GFP_KERNEL);
		if (!object_prefix)
			return -ENOMEM;
		memcpy(object_prefix, ondisk->object_prefix, len);
		object_prefix[len] = '\0';
	}

	/* Allocate the snapshot context and fill it in */

	snap_count = le32_to_cpu(ondisk->snap_count);
	snapc = ceph_create_snap_context(snap_count, GFP_KERNEL);
	if (!snapc)
		goto out_err;
	snapc->seq = le64_to_cpu(ondisk->snap_seq);
	if (snap_count) {
		struct rbd_image_snap_ondisk *snaps;
		u64 snap_names_len = le64_to_cpu(ondisk->snap_names_len);

		/* We'll keep a copy of the snapshot names... */

		if (snap_names_len > (u64)SIZE_MAX)
			goto out_2big;
		snap_names = kmalloc(snap_names_len, GFP_KERNEL);
		if (!snap_names)
			goto out_err;

		/* ...as well as the array of their sizes. */

		size = snap_count * sizeof (*header->snap_sizes);
		snap_sizes = kmalloc(size, GFP_KERNEL);
		if (!snap_sizes)
			goto out_err;

		/*
		 * Copy the names, and fill in each snapshot's id
		 * and size.
		 *
		 * Note that rbd_dev_v1_header_info() guarantees the
		 * ondisk buffer we're working with has
		 * snap_names_len bytes beyond the end of the
		 * snapshot id array, this memcpy() is safe.
		 */
		memcpy(snap_names, &ondisk->snaps[snap_count], snap_names_len);
		snaps = ondisk->snaps;
		for (i = 0; i < snap_count; i++) {
			snapc->snaps[i] = le64_to_cpu(snaps[i].id);
			snap_sizes[i] = le64_to_cpu(snaps[i].image_size);
		}
	}

	/* We won't fail any more, fill in the header */

	if (first_time) {
		header->object_prefix = object_prefix;
		header->obj_order = ondisk->options.order;
		header->crypt_type = ondisk->options.crypt_type;
		header->comp_type = ondisk->options.comp_type;
		/* The rest aren't used for format 1 images */
		header->stripe_unit = 0;
		header->stripe_count = 0;
		header->features = 0;
	} else {
		ceph_put_snap_context(header->snapc);
		kfree(header->snap_names);
		kfree(header->snap_sizes);
	}

	/* The remaining fields always get updated (when we refresh) */

	header->image_size = le64_to_cpu(ondisk->image_size);
	header->snapc = snapc;
	header->snap_names = snap_names;
	header->snap_sizes = snap_sizes;

	return 0;
out_2big:
	ret = -EIO;
out_err:
	kfree(snap_sizes);
	kfree(snap_names);
	ceph_put_snap_context(snapc);
	kfree(object_prefix);

	return ret;
}

static const char *_rbd_dev_v1_snap_name(struct rbd_device *rbd_dev, u32 which)
{
	const char *snap_name;

	rbd_assert(which < rbd_dev->header.snapc->num_snaps);

	/* Skip over names until we find the one we are looking for */

	snap_name = rbd_dev->header.snap_names;
	while (which--)
		snap_name += strlen(snap_name) + 1;

	return kstrdup(snap_name, GFP_KERNEL);
}

/*
 * Snapshot id comparison function for use with qsort()/bsearch().
 * Note that result is for snapshots in *descending* order.
 */
static int snapid_compare_reverse(const void *s1, const void *s2)
{
	u64 snap_id1 = *(u64 *)s1;
	u64 snap_id2 = *(u64 *)s2;

	if (snap_id1 < snap_id2)
		return 1;
	return snap_id1 == snap_id2 ? 0 : -1;
}

/*
 * Search a snapshot context to see if the given snapshot id is
 * present.
 *
 * Returns the position of the snapshot id in the array if it's found,
 * or BAD_SNAP_INDEX otherwise.
 *
 * Note: The snapshot array is in kept sorted (by the osd) in
 * reverse order, highest snapshot id first.
 */
static u32 rbd_dev_snap_index(struct rbd_device *rbd_dev, u64 snap_id)
{
	struct ceph_snap_context *snapc = rbd_dev->header.snapc;
	u64 *found;

	found = bsearch(&snap_id, &snapc->snaps, snapc->num_snaps,
				sizeof (snap_id), snapid_compare_reverse);

	return found ? (u32)(found - &snapc->snaps[0]) : BAD_SNAP_INDEX;
}

static const char *rbd_dev_v1_snap_name(struct rbd_device *rbd_dev,
					u64 snap_id)
{
	u32 which;
	const char *snap_name;

	which = rbd_dev_snap_index(rbd_dev, snap_id);
	if (which == BAD_SNAP_INDEX)
		return ERR_PTR(-ENOENT);

	snap_name = _rbd_dev_v1_snap_name(rbd_dev, which);
	return snap_name ? snap_name : ERR_PTR(-ENOMEM);
}

static const char *rbd_snap_name(struct rbd_device *rbd_dev, u64 snap_id)
{
	if (snap_id == CEPH_NOSNAP)
		return RBD_SNAP_HEAD_NAME;

	rbd_assert(rbd_image_format_valid(rbd_dev->image_format));
	if (rbd_dev->image_format == 1)
		return rbd_dev_v1_snap_name(rbd_dev, snap_id);

	return rbd_dev_v2_snap_name(rbd_dev, snap_id);
}

static int rbd_snap_size(struct rbd_device *rbd_dev, u64 snap_id,
				u64 *snap_size)
{
	rbd_assert(rbd_image_format_valid(rbd_dev->image_format));
	if (snap_id == CEPH_NOSNAP) {
		*snap_size = rbd_dev->header.image_size;
	} else if (rbd_dev->image_format == 1) {
		u32 which;

		which = rbd_dev_snap_index(rbd_dev, snap_id);
		if (which == BAD_SNAP_INDEX)
			return -ENOENT;

		*snap_size = rbd_dev->header.snap_sizes[which];
	} else {
		u64 size = 0;
		int ret;

		ret = _rbd_dev_v2_snap_size(rbd_dev, snap_id, NULL, &size);
		if (ret)
			return ret;

		*snap_size = size;
	}
	return 0;
}

static int rbd_snap_features(struct rbd_device *rbd_dev, u64 snap_id,
			u64 *snap_features)
{
	rbd_assert(rbd_image_format_valid(rbd_dev->image_format));
	if (snap_id == CEPH_NOSNAP) {
		*snap_features = rbd_dev->header.features;
	} else if (rbd_dev->image_format == 1) {
		*snap_features = 0;	/* No features for format 1 */
	} else {
		u64 features = 0;
		int ret;

		ret = _rbd_dev_v2_snap_features(rbd_dev, snap_id, &features);
		if (ret)
			return ret;

		*snap_features = features;
	}
	return 0;
}

static int rbd_dev_mapping_set(struct rbd_device *rbd_dev)
{
	u64 snap_id = rbd_dev->spec->snap_id;
	u64 size = 0;
	u64 features = 0;
	int ret;

	ret = rbd_snap_size(rbd_dev, snap_id, &size);
	if (ret)
		return ret;
	ret = rbd_snap_features(rbd_dev, snap_id, &features);
	if (ret)
		return ret;

	rbd_dev->mapping.size = size;
	rbd_dev->mapping.features = features;

	return 0;
}

static void rbd_dev_mapping_clear(struct rbd_device *rbd_dev)
{
	rbd_dev->mapping.size = 0;
	rbd_dev->mapping.features = 0;
}

static void rbd_segment_name_free(const char *name)
{
	/* The explicit cast here is needed to drop the const qualifier */

	kmem_cache_free(rbd_segment_name_cache, (void *)name);
}

static const char *rbd_segment_name(struct rbd_device *rbd_dev, u64 offset)
{
	char *name;
	u64 segment;
	int ret;
	char *name_format;

	name = kmem_cache_alloc(rbd_segment_name_cache, GFP_NOIO);
	if (!name)
		return NULL;
	segment = offset >> rbd_dev->header.obj_order;
	name_format = "%s.%012llx";
	if (rbd_dev->image_format == 2)
		name_format = "%s.%016llx";
	ret = snprintf(name, CEPH_MAX_OID_NAME_LEN + 1, name_format,
			rbd_dev->header.object_prefix, segment);
	if (ret < 0 || ret > CEPH_MAX_OID_NAME_LEN) {
		pr_err("error formatting segment name for #%llu (%d)\n",
			segment, ret);
		rbd_segment_name_free(name);
		name = NULL;
	}

	return name;
}

static u64 rbd_segment_offset(struct rbd_device *rbd_dev, u64 offset)
{
	u64 segment_size = (u64) 1 << rbd_dev->header.obj_order;

	return offset & (segment_size - 1);
}

static u64 rbd_segment_length(struct rbd_device *rbd_dev,
				u64 offset, u64 length)
{
	u64 segment_size = (u64) 1 << rbd_dev->header.obj_order;

	offset &= segment_size - 1;

	rbd_assert(length <= U64_MAX - offset);
	if (offset + length > segment_size)
		length = segment_size - offset;

	return length;
}

/*
 * returns the size of an object in the image
 */
static u64 rbd_obj_bytes(struct rbd_image_header *header)
{
	return 1 << header->obj_order;
}

/*
 * bio helpers
 */

static void bio_chain_put(struct bio *chain)
{
	struct bio *tmp;

	while (chain) {
		tmp = chain;
		chain = chain->bi_next;
		bio_put(tmp);
	}
}

/*
 * zeros a bio chain, starting at specific offset
 */
static void zero_bio_chain(struct bio *chain, int start_ofs)
{
	struct bio_vec bv;
	struct bvec_iter iter;
	unsigned long flags;
	void *buf;
	int pos = 0;

	while (chain) {
		bio_for_each_segment(bv, chain, iter) {
			if (pos + bv.bv_len > start_ofs) {
				int remainder = max(start_ofs - pos, 0);
				buf = bvec_kmap_irq(&bv, &flags);
				memset(buf + remainder, 0,
				       bv.bv_len - remainder);
				flush_dcache_page(bv.bv_page);
				bvec_kunmap_irq(buf, &flags);
			}
			pos += bv.bv_len;
		}

		chain = chain->bi_next;
	}
}

/*
 * similar to zero_bio_chain(), zeros data defined by a page array,
 * starting at the given byte offset from the start of the array and
 * continuing up to the given end offset.  The pages array is
 * assumed to be big enough to hold all bytes up to the end.
 */
static void zero_pages(struct page **pages, u64 offset, u64 end)
{
	struct page **page = &pages[offset >> PAGE_SHIFT];

	rbd_assert(end > offset);
	rbd_assert(end - offset <= (u64)SIZE_MAX);
	while (offset < end) {
		size_t page_offset;
		size_t length;
		unsigned long flags;
		void *kaddr;

		page_offset = offset & ~PAGE_MASK;
		length = min_t(size_t, PAGE_SIZE - page_offset, end - offset);
		local_irq_save(flags);
		kaddr = kmap_atomic(*page);
		memset(kaddr + page_offset, 0, length);
		flush_dcache_page(*page);
		kunmap_atomic(kaddr);
		local_irq_restore(flags);

		offset += length;
		page++;
	}
}

/*
 * Clone a portion of a bio, starting at the given byte offset
 * and continuing for the number of bytes indicated.
 */
static struct bio *bio_clone_range(struct bio *bio_src,
					unsigned int offset,
					unsigned int len,
					gfp_t gfpmask)
{
	struct bio *bio;

	bio = bio_clone(bio_src, gfpmask);
	if (!bio)
		return NULL;	/* ENOMEM */

	bio_advance(bio, offset);
	bio->bi_iter.bi_size = len;

	return bio;
}

/*
 * Clone a portion of a bio chain, starting at the given byte offset
 * into the first bio in the source chain and continuing for the
 * number of bytes indicated.  The result is another bio chain of
 * exactly the given length, or a null pointer on error.
 *
 * The bio_src and offset parameters are both in-out.  On entry they
 * refer to the first source bio and the offset into that bio where
 * the start of data to be cloned is located.
 *
 * On return, bio_src is updated to refer to the bio in the source
 * chain that contains first un-cloned byte, and *offset will
 * contain the offset of that byte within that bio.
 */
static struct bio *bio_chain_clone_range(struct bio **bio_src,
					unsigned int *offset,
					unsigned int len,
					gfp_t gfpmask)
{
	struct bio *bi = *bio_src;
	unsigned int off = *offset;
	struct bio *chain = NULL;
	struct bio **end;

	/* Build up a chain of clone bios up to the limit */

	if (!bi || off >= bi->bi_iter.bi_size || !len)
		return NULL;		/* Nothing to clone */

	end = &chain;
	while (len) {
		unsigned int bi_size;
		struct bio *bio;

		if (!bi) {
			rbd_warn(NULL, "bio_chain exhausted with %u left", len);
			goto out_err;	/* EINVAL; ran out of bio's */
		}
		bi_size = min_t(unsigned int, bi->bi_iter.bi_size - off, len);
		bio = bio_clone_range(bi, off, bi_size, gfpmask);
		if (!bio)
			goto out_err;	/* ENOMEM */

		*end = bio;
		end = &bio->bi_next;

		off += bi_size;
		if (off == bi->bi_iter.bi_size) {
			bi = bi->bi_next;
			off = 0;
		}
		len -= bi_size;
	}
	*bio_src = bi;
	*offset = off;

	return chain;
out_err:
	bio_chain_put(chain);

	return NULL;
}

/*
 * The default/initial value for all object request flags is 0.  For
 * each flag, once its value is set to 1 it is never reset to 0
 * again.
 */
static void obj_request_img_data_set(struct rbd_obj_request *obj_request)
{
	if (test_and_set_bit(OBJ_REQ_IMG_DATA, &obj_request->flags)) {
		struct rbd_device *rbd_dev;

		rbd_dev = obj_request->img_request->rbd_dev;
		rbd_warn(rbd_dev, "obj_request %p already marked img_data",
			obj_request);
	}
}

static bool obj_request_img_data_test(struct rbd_obj_request *obj_request)
{
	smp_mb();
	return test_bit(OBJ_REQ_IMG_DATA, &obj_request->flags) != 0;
}

static void obj_request_done_set(struct rbd_obj_request *obj_request)
{
	if (test_and_set_bit(OBJ_REQ_DONE, &obj_request->flags)) {
		struct rbd_device *rbd_dev = NULL;

		if (obj_request_img_data_test(obj_request))
			rbd_dev = obj_request->img_request->rbd_dev;
		rbd_warn(rbd_dev, "obj_request %p already marked done",
			obj_request);
	}
}

static bool obj_request_done_test(struct rbd_obj_request *obj_request)
{
	smp_mb();
	return test_bit(OBJ_REQ_DONE, &obj_request->flags) != 0;
}

/*
 * This sets the KNOWN flag after (possibly) setting the EXISTS
 * flag.  The latter is set based on the "exists" value provided.
 *
 * Note that for our purposes once an object exists it never goes
 * away again.  It's possible that the response from two existence
 * checks are separated by the creation of the target object, and
 * the first ("doesn't exist") response arrives *after* the second
 * ("does exist").  In that case we ignore the second one.
 */
static void obj_request_existence_set(struct rbd_obj_request *obj_request,
				bool exists)
{
	if (exists)
		set_bit(OBJ_REQ_EXISTS, &obj_request->flags);
	set_bit(OBJ_REQ_KNOWN, &obj_request->flags);
	smp_mb();
}

static bool obj_request_known_test(struct rbd_obj_request *obj_request)
{
	smp_mb();
	return test_bit(OBJ_REQ_KNOWN, &obj_request->flags) != 0;
}

static bool obj_request_exists_test(struct rbd_obj_request *obj_request)
{
	smp_mb();
	return test_bit(OBJ_REQ_EXISTS, &obj_request->flags) != 0;
}

static bool obj_request_overlaps_parent(struct rbd_obj_request *obj_request)
{
	struct rbd_device *rbd_dev = obj_request->img_request->rbd_dev;

	return obj_request->img_offset <
	    round_up(rbd_dev->parent_overlap, rbd_obj_bytes(&rbd_dev->header));
}

static void rbd_obj_request_get(struct rbd_obj_request *obj_request)
{
	dout("%s: obj %p (was %d)\n", __func__, obj_request,
		atomic_read(&obj_request->kref.refcount));
	kref_get(&obj_request->kref);
}

static void rbd_obj_request_destroy(struct kref *kref);
static void rbd_obj_request_put(struct rbd_obj_request *obj_request)
{
	rbd_assert(obj_request != NULL);
	dout("%s: obj %p (was %d)\n", __func__, obj_request,
		atomic_read(&obj_request->kref.refcount));
	kref_put(&obj_request->kref, rbd_obj_request_destroy);
}

static void rbd_img_request_get(struct rbd_img_request *img_request)
{
	dout("%s: img %p (was %d)\n", __func__, img_request,
	     atomic_read(&img_request->kref.refcount));
	kref_get(&img_request->kref);
}

static bool img_request_child_test(struct rbd_img_request *img_request);
static void rbd_parent_request_destroy(struct kref *kref);
static void rbd_img_request_destroy(struct kref *kref);
static void rbd_img_request_put(struct rbd_img_request *img_request)
{
	rbd_assert(img_request != NULL);
	dout("%s: img %p (was %d)\n", __func__, img_request,
		atomic_read(&img_request->kref.refcount));
	if (img_request_child_test(img_request))
		kref_put(&img_request->kref, rbd_parent_request_destroy);
	else
		kref_put(&img_request->kref, rbd_img_request_destroy);
}

static inline void rbd_img_obj_request_add(struct rbd_img_request *img_request,
					struct rbd_obj_request *obj_request)
{
	rbd_assert(obj_request->img_request == NULL);

	/* Image request now owns object's original reference */
	obj_request->img_request = img_request;
	obj_request->which = img_request->obj_request_count;
	rbd_assert(!obj_request_img_data_test(obj_request));
	obj_request_img_data_set(obj_request);
	rbd_assert(obj_request->which != BAD_WHICH);
	img_request->obj_request_count++;
	list_add_tail(&obj_request->links, &img_request->obj_requests);
	dout("%s: img %p obj %p w=%u\n", __func__, img_request, obj_request,
		obj_request->which);
}

static inline void rbd_img_obj_request_del(struct rbd_img_request *img_request,
					struct rbd_obj_request *obj_request)
{
	rbd_assert(obj_request->which != BAD_WHICH);

	dout("%s: img %p obj %p w=%u\n", __func__, img_request, obj_request,
		obj_request->which);
	list_del(&obj_request->links);
	rbd_assert(img_request->obj_request_count > 0);
	img_request->obj_request_count--;
	rbd_assert(obj_request->which == img_request->obj_request_count);
	obj_request->which = BAD_WHICH;
	rbd_assert(obj_request_img_data_test(obj_request));
	rbd_assert(obj_request->img_request == img_request);
	obj_request->img_request = NULL;
	obj_request->callback = NULL;
	rbd_obj_request_put(obj_request);
}

static bool obj_request_type_valid(enum obj_request_type type)
{
	switch (type) {
	case OBJ_REQUEST_NODATA:
	case OBJ_REQUEST_BIO:
	case OBJ_REQUEST_PAGES:
		return true;
	default:
		return false;
	}
}

static int rbd_obj_request_submit(struct ceph_osd_client *osdc,
				struct rbd_obj_request *obj_request)
{
	dout("%s %p\n", __func__, obj_request);
	return ceph_osdc_start_request(osdc, obj_request->osd_req, false);
}

static void rbd_obj_request_end(struct rbd_obj_request *obj_request)
{
	dout("%s %p\n", __func__, obj_request);
	ceph_osdc_cancel_request(obj_request->osd_req);
}

/*
 * Wait for an object request to complete.  If interrupted, cancel the
 * underlying osd request.
 */
static int rbd_obj_request_wait(struct rbd_obj_request *obj_request)
{
	int ret;

	dout("%s %p\n", __func__, obj_request);

	ret = wait_for_completion_interruptible(&obj_request->completion);
	if (ret < 0) {
		dout("%s %p interrupted\n", __func__, obj_request);
		rbd_obj_request_end(obj_request);
		return ret;
	}

	dout("%s %p done\n", __func__, obj_request);
	return 0;
}

static void rbd_img_request_complete(struct rbd_img_request *img_request)
{

	dout("%s: img %p\n", __func__, img_request);

	/*
	 * If no error occurred, compute the aggregate transfer
	 * count for the image request.  We could instead use
	 * atomic64_cmpxchg() to update it as each object request
	 * completes; not clear which way is better off hand.
	 */
	if (!img_request->result) {
		struct rbd_obj_request *obj_request;
		u64 xferred = 0;

		for_each_obj_request(img_request, obj_request)
			xferred += obj_request->xferred;
		img_request->xferred = xferred;
	}

	if (img_request->callback)
		img_request->callback(img_request);
	else
		rbd_img_request_put(img_request);
}

/*
 * The default/initial value for all image request flags is 0.  Each
 * is conditionally set to 1 at image request initialization time
 * and currently never change thereafter.
 */
static void img_request_write_set(struct rbd_img_request *img_request)
{
	set_bit(IMG_REQ_WRITE, &img_request->flags);
	smp_mb();
}

static bool img_request_write_test(struct rbd_img_request *img_request)
{
	smp_mb();
	return test_bit(IMG_REQ_WRITE, &img_request->flags) != 0;
}

static void img_request_child_set(struct rbd_img_request *img_request)
{
	set_bit(IMG_REQ_CHILD, &img_request->flags);
	smp_mb();
}

static void img_request_child_clear(struct rbd_img_request *img_request)
{
	clear_bit(IMG_REQ_CHILD, &img_request->flags);
	smp_mb();
}

static bool img_request_child_test(struct rbd_img_request *img_request)
{
	smp_mb();
	return test_bit(IMG_REQ_CHILD, &img_request->flags) != 0;
}

static void img_request_layered_set(struct rbd_img_request *img_request)
{
	set_bit(IMG_REQ_LAYERED, &img_request->flags);
	smp_mb();
}

static void img_request_layered_clear(struct rbd_img_request *img_request)
{
	clear_bit(IMG_REQ_LAYERED, &img_request->flags);
	smp_mb();
}

static bool img_request_layered_test(struct rbd_img_request *img_request)
{
	smp_mb();
	return test_bit(IMG_REQ_LAYERED, &img_request->flags) != 0;
}

static void
rbd_img_obj_request_read_callback(struct rbd_obj_request *obj_request)
{
	u64 xferred = obj_request->xferred;
	u64 length = obj_request->length;

	dout("%s: obj %p img %p result %d %llu/%llu\n", __func__,
		obj_request, obj_request->img_request, obj_request->result,
		xferred, length);
	/*
	 * ENOENT means a hole in the image.  We zero-fill the entire
	 * length of the request.  A short read also implies zero-fill
	 * to the end of the request.  An error requires the whole
	 * length of the request to be reported finished with an error
	 * to the block layer.  In each case we update the xferred
	 * count to indicate the whole request was satisfied.
	 */
	rbd_assert(obj_request->type != OBJ_REQUEST_NODATA);
	if (obj_request->result == -ENOENT) {
		if (obj_request->type == OBJ_REQUEST_BIO)
			zero_bio_chain(obj_request->bio_list, 0);
		else
			zero_pages(obj_request->pages, 0, length);
		obj_request->result = 0;
	} else if (xferred < length && !obj_request->result) {
		if (obj_request->type == OBJ_REQUEST_BIO)
			zero_bio_chain(obj_request->bio_list, xferred);
		else
			zero_pages(obj_request->pages, xferred, length);
	}
	obj_request->xferred = length;
	obj_request_done_set(obj_request);
}

static void rbd_obj_request_complete(struct rbd_obj_request *obj_request)
{
	dout("%s: obj %p cb %p\n", __func__, obj_request,
		obj_request->callback);
	if (obj_request->callback)
		obj_request->callback(obj_request);
	else
		complete_all(&obj_request->completion);
}

static void rbd_osd_trivial_callback(struct rbd_obj_request *obj_request)
{
	dout("%s: obj %p\n", __func__, obj_request);
	obj_request_done_set(obj_request);
}

static void rbd_osd_read_callback(struct rbd_obj_request *obj_request)
{
	struct rbd_img_request *img_request = NULL;
	struct rbd_device *rbd_dev = NULL;
	bool layered = false;

	if (obj_request_img_data_test(obj_request)) {
		img_request = obj_request->img_request;
		layered = img_request && img_request_layered_test(img_request);
		rbd_dev = img_request->rbd_dev;
	}

	dout("%s: obj %p img %p result %d %llu/%llu\n", __func__,
		obj_request, img_request, obj_request->result,
		obj_request->xferred, obj_request->length);
	if (layered && obj_request->result == -ENOENT &&
			obj_request->img_offset < rbd_dev->parent_overlap)
		rbd_img_parent_read(obj_request);
	else if (img_request)
		rbd_img_obj_request_read_callback(obj_request);
	else
		obj_request_done_set(obj_request);
}

static void rbd_osd_write_callback(struct rbd_obj_request *obj_request)
{
	dout("%s: obj %p result %d %llu\n", __func__, obj_request,
		obj_request->result, obj_request->length);
	/*
	 * There is no such thing as a successful short write.  Set
	 * it to our originally-requested length.
	 */
	obj_request->xferred = obj_request->length;
	obj_request_done_set(obj_request);
}

/*
 * For a simple stat call there's nothing to do.  We'll do more if
 * this is part of a write sequence for a layered image.
 */
static void rbd_osd_stat_callback(struct rbd_obj_request *obj_request)
{
	dout("%s: obj %p\n", __func__, obj_request);
	obj_request_done_set(obj_request);
}

static void rbd_osd_req_callback(struct ceph_osd_request *osd_req,
				struct ceph_msg *msg)
{
	struct rbd_obj_request *obj_request = osd_req->r_priv;
	u16 opcode;

	dout("%s: osd_req %p msg %p\n", __func__, osd_req, msg);
	rbd_assert(osd_req == obj_request->osd_req);
	if (obj_request_img_data_test(obj_request)) {
		rbd_assert(obj_request->img_request);
		rbd_assert(obj_request->which != BAD_WHICH);
	} else {
		rbd_assert(obj_request->which == BAD_WHICH);
	}

	if (osd_req->r_result < 0)
		obj_request->result = osd_req->r_result;

	rbd_assert(osd_req->r_num_ops <= CEPH_OSD_MAX_OP);

	/*
	 * We support a 64-bit length, but ultimately it has to be
	 * passed to blk_end_request(), which takes an unsigned int.
	 */
	obj_request->xferred = osd_req->r_reply_op_len[0];
	rbd_assert(obj_request->xferred < (u64)UINT_MAX);

	opcode = osd_req->r_ops[0].op;
	switch (opcode) {
	case CEPH_OSD_OP_READ:
		rbd_osd_read_callback(obj_request);
		break;
	case CEPH_OSD_OP_SETALLOCHINT:
		rbd_assert(osd_req->r_ops[1].op == CEPH_OSD_OP_WRITE);
		/* fall through */
	case CEPH_OSD_OP_WRITE:
		rbd_osd_write_callback(obj_request);
		break;
	case CEPH_OSD_OP_STAT:
		rbd_osd_stat_callback(obj_request);
		break;
	case CEPH_OSD_OP_CALL:
	case CEPH_OSD_OP_NOTIFY_ACK:
	case CEPH_OSD_OP_WATCH:
		rbd_osd_trivial_callback(obj_request);
		break;
	default:
		rbd_warn(NULL, "%s: unsupported op %hu",
			obj_request->object_name, (unsigned short) opcode);
		break;
	}

	if (obj_request_done_test(obj_request))
		rbd_obj_request_complete(obj_request);
}

static void rbd_osd_req_format_read(struct rbd_obj_request *obj_request)
{
	struct rbd_img_request *img_request = obj_request->img_request;
	struct ceph_osd_request *osd_req = obj_request->osd_req;
	u64 snap_id;

	rbd_assert(osd_req != NULL);

	snap_id = img_request ? img_request->snap_id : CEPH_NOSNAP;
	ceph_osdc_build_request(osd_req, obj_request->offset,
			NULL, snap_id, NULL);
}

static void rbd_osd_req_format_write(struct rbd_obj_request *obj_request)
{
	struct rbd_img_request *img_request = obj_request->img_request;
	struct ceph_osd_request *osd_req = obj_request->osd_req;
	struct ceph_snap_context *snapc;
	struct timespec mtime = CURRENT_TIME;

	rbd_assert(osd_req != NULL);

	snapc = img_request ? img_request->snapc : NULL;
	ceph_osdc_build_request(osd_req, obj_request->offset,
			snapc, CEPH_NOSNAP, &mtime);
}

/*
 * Create an osd request.  A read request has one osd op (read).
 * A write request has either one (watch) or two (hint+write) osd ops.
 * (All rbd data writes are prefixed with an allocation hint op, but
 * technically osd watch is a write request, hence this distinction.)
 */
static struct ceph_osd_request *rbd_osd_req_create(
					struct rbd_device *rbd_dev,
					bool write_request,
					unsigned int num_ops,
					struct rbd_obj_request *obj_request)
{
	struct ceph_snap_context *snapc = NULL;
	struct ceph_osd_client *osdc;
	struct ceph_osd_request *osd_req;

	if (obj_request_img_data_test(obj_request)) {
		struct rbd_img_request *img_request = obj_request->img_request;

		rbd_assert(write_request ==
				img_request_write_test(img_request));
		if (write_request)
			snapc = img_request->snapc;
	}

	rbd_assert(num_ops == 1 || (write_request && num_ops == 2));

	/* Allocate and initialize the request, for the num_ops ops */

	osdc = &rbd_dev->rbd_client->client->osdc;
	osd_req = ceph_osdc_alloc_request(osdc, snapc, num_ops, false,
					  GFP_ATOMIC);
	if (!osd_req)
		return NULL;	/* ENOMEM */

	if (write_request)
		osd_req->r_flags = CEPH_OSD_FLAG_WRITE | CEPH_OSD_FLAG_ONDISK;
	else
		osd_req->r_flags = CEPH_OSD_FLAG_READ;

	osd_req->r_callback = rbd_osd_req_callback;
	osd_req->r_priv = obj_request;

	osd_req->r_base_oloc.pool = ceph_file_layout_pg_pool(rbd_dev->layout);
	ceph_oid_set_name(&osd_req->r_base_oid, obj_request->object_name);

	return osd_req;
}

/*
 * Create a copyup osd request based on the information in the
 * object request supplied.  A copyup request has three osd ops,
 * a copyup method call, a hint op, and a write op.
 */
static struct ceph_osd_request *
rbd_osd_req_create_copyup(struct rbd_obj_request *obj_request)
{
	struct rbd_img_request *img_request;
	struct ceph_snap_context *snapc;
	struct rbd_device *rbd_dev;
	struct ceph_osd_client *osdc;
	struct ceph_osd_request *osd_req;

	rbd_assert(obj_request_img_data_test(obj_request));
	img_request = obj_request->img_request;
	rbd_assert(img_request);
	rbd_assert(img_request_write_test(img_request));

	/* Allocate and initialize the request, for the three ops */

	snapc = img_request->snapc;
	rbd_dev = img_request->rbd_dev;
	osdc = &rbd_dev->rbd_client->client->osdc;
	osd_req = ceph_osdc_alloc_request(osdc, snapc, 3, false, GFP_ATOMIC);
	if (!osd_req)
		return NULL;	/* ENOMEM */

	osd_req->r_flags = CEPH_OSD_FLAG_WRITE | CEPH_OSD_FLAG_ONDISK;
	osd_req->r_callback = rbd_osd_req_callback;
	osd_req->r_priv = obj_request;

	osd_req->r_base_oloc.pool = ceph_file_layout_pg_pool(rbd_dev->layout);
	ceph_oid_set_name(&osd_req->r_base_oid, obj_request->object_name);

	return osd_req;
}


static void rbd_osd_req_destroy(struct ceph_osd_request *osd_req)
{
	ceph_osdc_put_request(osd_req);
}

/* object_name is assumed to be a non-null pointer and NUL-terminated */

static struct rbd_obj_request *rbd_obj_request_create(const char *object_name,
						u64 offset, u64 length,
						enum obj_request_type type)
{
	struct rbd_obj_request *obj_request;
	size_t size;
	char *name;

	rbd_assert(obj_request_type_valid(type));

	size = strlen(object_name) + 1;
	name = kmalloc(size, GFP_KERNEL);
	if (!name)
		return NULL;

	obj_request = kmem_cache_zalloc(rbd_obj_request_cache, GFP_KERNEL);
	if (!obj_request) {
		kfree(name);
		return NULL;
	}

	obj_request->object_name = memcpy(name, object_name, size);
	obj_request->offset = offset;
	obj_request->length = length;
	obj_request->flags = 0;
	obj_request->which = BAD_WHICH;
	obj_request->type = type;
	INIT_LIST_HEAD(&obj_request->links);
	init_completion(&obj_request->completion);
	kref_init(&obj_request->kref);

	dout("%s: \"%s\" %llu/%llu %d -> obj %p\n", __func__, object_name,
		offset, length, (int)type, obj_request);

	return obj_request;
}

static void rbd_obj_request_destroy(struct kref *kref)
{
	struct rbd_obj_request *obj_request;

	obj_request = container_of(kref, struct rbd_obj_request, kref);

	dout("%s: obj %p\n", __func__, obj_request);

	rbd_assert(obj_request->img_request == NULL);
	rbd_assert(obj_request->which == BAD_WHICH);

	if (obj_request->osd_req)
		rbd_osd_req_destroy(obj_request->osd_req);

	rbd_assert(obj_request_type_valid(obj_request->type));
	switch (obj_request->type) {
	case OBJ_REQUEST_NODATA:
		break;		/* Nothing to do */
	case OBJ_REQUEST_BIO:
		if (obj_request->bio_list)
			bio_chain_put(obj_request->bio_list);
		break;
	case OBJ_REQUEST_PAGES:
		if (obj_request->pages)
			ceph_release_page_vector(obj_request->pages,
						obj_request->page_count);
		break;
	}

	kfree(obj_request->object_name);
	obj_request->object_name = NULL;
	kmem_cache_free(rbd_obj_request_cache, obj_request);
}

/* It's OK to call this for a device with no parent */

static void rbd_spec_put(struct rbd_spec *spec);
static void rbd_dev_unparent(struct rbd_device *rbd_dev)
{
	rbd_dev_remove_parent(rbd_dev);
	rbd_spec_put(rbd_dev->parent_spec);
	rbd_dev->parent_spec = NULL;
	rbd_dev->parent_overlap = 0;
}

/*
 * Parent image reference counting is used to determine when an
 * image's parent fields can be safely torn down--after there are no
 * more in-flight requests to the parent image.  When the last
 * reference is dropped, cleaning them up is safe.
 */
static void rbd_dev_parent_put(struct rbd_device *rbd_dev)
{
	int counter;

	if (!rbd_dev->parent_spec)
		return;

	counter = atomic_dec_return_safe(&rbd_dev->parent_ref);
	if (counter > 0)
		return;

	/* Last reference; clean up parent data structures */

	if (!counter)
		rbd_dev_unparent(rbd_dev);
	else
		rbd_warn(rbd_dev, "parent reference underflow");
}

/*
 * If an image has a non-zero parent overlap, get a reference to its
 * parent.
 *
 * We must get the reference before checking for the overlap to
 * coordinate properly with zeroing the parent overlap in
 * rbd_dev_v2_parent_info() when an image gets flattened.  We
 * drop it again if there is no overlap.
 *
 * Returns true if the rbd device has a parent with a non-zero
 * overlap and a reference for it was successfully taken, or
 * false otherwise.
 */
static bool rbd_dev_parent_get(struct rbd_device *rbd_dev)
{
	int counter;

	if (!rbd_dev->parent_spec)
		return false;

	counter = atomic_inc_return_safe(&rbd_dev->parent_ref);
	if (counter > 0 && rbd_dev->parent_overlap)
		return true;

	/* Image was flattened, but parent is not yet torn down */

	if (counter < 0)
		rbd_warn(rbd_dev, "parent reference overflow");

	return false;
}

/*
 * Caller is responsible for filling in the list of object requests
 * that comprises the image request, and the Linux request pointer
 * (if there is one).
 */
static struct rbd_img_request *rbd_img_request_create(
					struct rbd_device *rbd_dev,
					u64 offset, u64 length,
					bool write_request)
{
	struct rbd_img_request *img_request;

	img_request = kmem_cache_alloc(rbd_img_request_cache, GFP_NOIO);
	if (!img_request)
		return NULL;

	if (write_request) {
		down_read(&rbd_dev->header_rwsem);
		ceph_get_snap_context(rbd_dev->header.snapc);
		up_read(&rbd_dev->header_rwsem);
	}

	img_request->rq = NULL;
	img_request->rbd_dev = rbd_dev;
	img_request->offset = offset;
	img_request->length = length;
	img_request->flags = 0;
	if (write_request) {
		img_request_write_set(img_request);
		img_request->snapc = rbd_dev->header.snapc;
	} else {
		img_request->snap_id = rbd_dev->spec->snap_id;
	}
	if (rbd_dev_parent_get(rbd_dev))
		img_request_layered_set(img_request);
	spin_lock_init(&img_request->completion_lock);
	img_request->next_completion = 0;
	img_request->callback = NULL;
	img_request->result = 0;
	img_request->obj_request_count = 0;
	INIT_LIST_HEAD(&img_request->obj_requests);
	kref_init(&img_request->kref);

	dout("%s: rbd_dev %p %s %llu/%llu -> img %p\n", __func__, rbd_dev,
		write_request ? "write" : "read", offset, length,
		img_request);

	return img_request;
}

static void rbd_img_request_destroy(struct kref *kref)
{
	struct rbd_img_request *img_request;
	struct rbd_obj_request *obj_request;
	struct rbd_obj_request *next_obj_request;

	img_request = container_of(kref, struct rbd_img_request, kref);

	dout("%s: img %p\n", __func__, img_request);

	for_each_obj_request_safe(img_request, obj_request, next_obj_request)
		rbd_img_obj_request_del(img_request, obj_request);
	rbd_assert(img_request->obj_request_count == 0);

	if (img_request_layered_test(img_request)) {
		img_request_layered_clear(img_request);
		rbd_dev_parent_put(img_request->rbd_dev);
	}

	if (img_request_write_test(img_request))
		ceph_put_snap_context(img_request->snapc);

	kmem_cache_free(rbd_img_request_cache, img_request);
}

static struct rbd_img_request *rbd_parent_request_create(
					struct rbd_obj_request *obj_request,
					u64 img_offset, u64 length)
{
	struct rbd_img_request *parent_request;
	struct rbd_device *rbd_dev;

	rbd_assert(obj_request->img_request);
	rbd_dev = obj_request->img_request->rbd_dev;

	parent_request = rbd_img_request_create(rbd_dev->parent,
						img_offset, length, false);
	if (!parent_request)
		return NULL;

	img_request_child_set(parent_request);
	rbd_obj_request_get(obj_request);
	parent_request->obj_request = obj_request;

	return parent_request;
}

static void rbd_parent_request_destroy(struct kref *kref)
{
	struct rbd_img_request *parent_request;
	struct rbd_obj_request *orig_request;

	parent_request = container_of(kref, struct rbd_img_request, kref);
	orig_request = parent_request->obj_request;

	parent_request->obj_request = NULL;
	rbd_obj_request_put(orig_request);
	img_request_child_clear(parent_request);

	rbd_img_request_destroy(kref);
}

static bool rbd_img_obj_end_request(struct rbd_obj_request *obj_request)
{
	struct rbd_img_request *img_request;
	unsigned int xferred;
	int result;
	bool more;

	rbd_assert(obj_request_img_data_test(obj_request));
	img_request = obj_request->img_request;

	rbd_assert(obj_request->xferred <= (u64)UINT_MAX);
	xferred = (unsigned int)obj_request->xferred;
	result = obj_request->result;
	if (result) {
		struct rbd_device *rbd_dev = img_request->rbd_dev;

		rbd_warn(rbd_dev, "%s %llx at %llx (%llx)",
			img_request_write_test(img_request) ? "write" : "read",
			obj_request->length, obj_request->img_offset,
			obj_request->offset);
		rbd_warn(rbd_dev, "  result %d xferred %x",
			result, xferred);
		if (!img_request->result)
			img_request->result = result;
	}

	/* Image object requests don't own their page array */

	if (obj_request->type == OBJ_REQUEST_PAGES) {
		obj_request->pages = NULL;
		obj_request->page_count = 0;
	}

	if (img_request_child_test(img_request)) {
		rbd_assert(img_request->obj_request != NULL);
		more = obj_request->which < img_request->obj_request_count - 1;
	} else {
		rbd_assert(img_request->rq != NULL);
		more = blk_end_request(img_request->rq, result, xferred);
	}

	return more;
}

static void rbd_img_obj_callback(struct rbd_obj_request *obj_request)
{
	struct rbd_img_request *img_request;
	u32 which = obj_request->which;
	bool more = true;

	rbd_assert(obj_request_img_data_test(obj_request));
	img_request = obj_request->img_request;

	dout("%s: img %p obj %p\n", __func__, img_request, obj_request);
	rbd_assert(img_request != NULL);
	rbd_assert(img_request->obj_request_count > 0);
	rbd_assert(which != BAD_WHICH);
	rbd_assert(which < img_request->obj_request_count);

	spin_lock_irq(&img_request->completion_lock);
	if (which != img_request->next_completion)
		goto out;

	for_each_obj_request_from(img_request, obj_request) {
		rbd_assert(more);
		rbd_assert(which < img_request->obj_request_count);

		if (!obj_request_done_test(obj_request))
			break;
		more = rbd_img_obj_end_request(obj_request);
		which++;
	}

	rbd_assert(more ^ (which == img_request->obj_request_count));
	img_request->next_completion = which;
out:
	spin_unlock_irq(&img_request->completion_lock);
	rbd_img_request_put(img_request);

	if (!more)
		rbd_img_request_complete(img_request);
}

/*
 * Split up an image request into one or more object requests, each
 * to a different object.  The "type" parameter indicates whether
 * "data_desc" is the pointer to the head of a list of bio
 * structures, or the base of a page array.  In either case this
 * function assumes data_desc describes memory sufficient to hold
 * all data described by the image request.
 */
static int rbd_img_request_fill(struct rbd_img_request *img_request,
					enum obj_request_type type,
					void *data_desc)
{
	struct rbd_device *rbd_dev = img_request->rbd_dev;
	struct rbd_obj_request *obj_request = NULL;
	struct rbd_obj_request *next_obj_request;
	bool write_request = img_request_write_test(img_request);
	struct bio *bio_list = NULL;
	unsigned int bio_offset = 0;
	struct page **pages = NULL;
	u64 img_offset;
	u64 resid;
	u16 opcode;

	dout("%s: img %p type %d data_desc %p\n", __func__, img_request,
		(int)type, data_desc);

	opcode = write_request ? CEPH_OSD_OP_WRITE : CEPH_OSD_OP_READ;
	img_offset = img_request->offset;
	resid = img_request->length;
	rbd_assert(resid > 0);

	if (type == OBJ_REQUEST_BIO) {
		bio_list = data_desc;
		rbd_assert(img_offset ==
			   bio_list->bi_iter.bi_sector << SECTOR_SHIFT);
	} else {
		rbd_assert(type == OBJ_REQUEST_PAGES);
		pages = data_desc;
	}

	while (resid) {
		struct ceph_osd_request *osd_req;
		const char *object_name;
		u64 offset;
		u64 length;
		unsigned int which = 0;

		object_name = rbd_segment_name(rbd_dev, img_offset);
		if (!object_name)
			goto out_unwind;
		offset = rbd_segment_offset(rbd_dev, img_offset);
		length = rbd_segment_length(rbd_dev, img_offset, resid);
		obj_request = rbd_obj_request_create(object_name,
						offset, length, type);
		/* object request has its own copy of the object name */
		rbd_segment_name_free(object_name);
		if (!obj_request)
			goto out_unwind;

		/*
		 * set obj_request->img_request before creating the
		 * osd_request so that it gets the right snapc
		 */
		rbd_img_obj_request_add(img_request, obj_request);

		if (type == OBJ_REQUEST_BIO) {
			unsigned int clone_size;

			rbd_assert(length <= (u64)UINT_MAX);
			clone_size = (unsigned int)length;
			obj_request->bio_list =
					bio_chain_clone_range(&bio_list,
								&bio_offset,
								clone_size,
								GFP_ATOMIC);
			if (!obj_request->bio_list)
				goto out_unwind;
		} else {
			unsigned int page_count;

			obj_request->pages = pages;
			page_count = (u32)calc_pages_for(offset, length);
			obj_request->page_count = page_count;
			if ((offset + length) & ~PAGE_MASK)
				page_count--;	/* more on last page */
			pages += page_count;
		}

		osd_req = rbd_osd_req_create(rbd_dev, write_request,
					     (write_request ? 2 : 1),
					     obj_request);
		if (!osd_req)
			goto out_unwind;
		obj_request->osd_req = osd_req;
		obj_request->callback = rbd_img_obj_callback;
		rbd_img_request_get(img_request);

		if (write_request) {
			osd_req_op_alloc_hint_init(osd_req, which,
					     rbd_obj_bytes(&rbd_dev->header),
					     rbd_obj_bytes(&rbd_dev->header));
			which++;
		}

		osd_req_op_extent_init(osd_req, which, opcode, offset, length,
				       0, 0);
		if (type == OBJ_REQUEST_BIO)
			osd_req_op_extent_osd_data_bio(osd_req, which,
					obj_request->bio_list, length);
		else
			osd_req_op_extent_osd_data_pages(osd_req, which,
					obj_request->pages, length,
					offset & ~PAGE_MASK, false, false);

		if (write_request)
			rbd_osd_req_format_write(obj_request);
		else
			rbd_osd_req_format_read(obj_request);

		obj_request->img_offset = img_offset;

		img_offset += length;
		resid -= length;
	}

	return 0;

out_unwind:
	for_each_obj_request_safe(img_request, obj_request, next_obj_request)
		rbd_img_obj_request_del(img_request, obj_request);

	return -ENOMEM;
}

static void
rbd_img_obj_copyup_callback(struct rbd_obj_request *obj_request)
{
	struct rbd_img_request *img_request;
	struct rbd_device *rbd_dev;
	struct page **pages;
	u32 page_count;

	rbd_assert(obj_request->type == OBJ_REQUEST_BIO);
	rbd_assert(obj_request_img_data_test(obj_request));
	img_request = obj_request->img_request;
	rbd_assert(img_request);

	rbd_dev = img_request->rbd_dev;
	rbd_assert(rbd_dev);

	pages = obj_request->copyup_pages;
	rbd_assert(pages != NULL);
	obj_request->copyup_pages = NULL;
	page_count = obj_request->copyup_page_count;
	rbd_assert(page_count);
	obj_request->copyup_page_count = 0;
	ceph_release_page_vector(pages, page_count);

	/*
	 * We want the transfer count to reflect the size of the
	 * original write request.  There is no such thing as a
	 * successful short write, so if the request was successful
	 * we can just set it to the originally-requested length.
	 */
	if (!obj_request->result)
		obj_request->xferred = obj_request->length;

	/* Finish up with the normal image object callback */

	rbd_img_obj_callback(obj_request);
}

static void
rbd_img_obj_parent_read_full_callback(struct rbd_img_request *img_request)
{
	struct rbd_obj_request *orig_request;
	struct ceph_osd_request *osd_req;
	struct ceph_osd_client *osdc;
	struct rbd_device *rbd_dev;
	struct page **pages;
	u32 page_count;
	int img_result;
	u64 parent_length;
	u64 offset;
	u64 length;

	rbd_assert(img_request_child_test(img_request));

	/* First get what we need from the image request */

	pages = img_request->copyup_pages;
	rbd_assert(pages != NULL);
	img_request->copyup_pages = NULL;
	page_count = img_request->copyup_page_count;
	rbd_assert(page_count);
	img_request->copyup_page_count = 0;

	orig_request = img_request->obj_request;
	rbd_assert(orig_request != NULL);
	rbd_assert(obj_request_type_valid(orig_request->type));
	img_result = img_request->result;
	parent_length = img_request->length;
	rbd_assert(parent_length == img_request->xferred);
	rbd_img_request_put(img_request);

	rbd_assert(orig_request->img_request);
	rbd_dev = orig_request->img_request->rbd_dev;
	rbd_assert(rbd_dev);

	/*
	 * If the overlap has become 0 (most likely because the
	 * image has been flattened) we need to free the pages
	 * and re-submit the original write request.
	 */
	if (!rbd_dev->parent_overlap) {
		struct ceph_osd_client *osdc;

		ceph_release_page_vector(pages, page_count);
		osdc = &rbd_dev->rbd_client->client->osdc;
		img_result = rbd_obj_request_submit(osdc, orig_request);
		if (!img_result)
			return;
	}

	if (img_result)
		goto out_err;

	/*
	 * The original osd request is of no use to use any more.
	 * We need a new one that can hold the three ops in a copyup
	 * request.  Allocate the new copyup osd request for the
	 * original request, and release the old one.
	 */
	img_result = -ENOMEM;
	osd_req = rbd_osd_req_create_copyup(orig_request);
	if (!osd_req)
		goto out_err;
	rbd_osd_req_destroy(orig_request->osd_req);
	orig_request->osd_req = osd_req;
	orig_request->copyup_pages = pages;
	orig_request->copyup_page_count = page_count;

	/* Initialize the copyup op */

	osd_req_op_cls_init(osd_req, 0, CEPH_OSD_OP_CALL, "rbd", "copyup");
	osd_req_op_cls_request_data_pages(osd_req, 0, pages, parent_length, 0,
						false, false);

	/* Then the hint op */

	osd_req_op_alloc_hint_init(osd_req, 1, rbd_obj_bytes(&rbd_dev->header),
				   rbd_obj_bytes(&rbd_dev->header));

	/* And the original write request op */

	offset = orig_request->offset;
	length = orig_request->length;
	osd_req_op_extent_init(osd_req, 2, CEPH_OSD_OP_WRITE,
					offset, length, 0, 0);
	if (orig_request->type == OBJ_REQUEST_BIO)
		osd_req_op_extent_osd_data_bio(osd_req, 2,
					orig_request->bio_list, length);
	else
		osd_req_op_extent_osd_data_pages(osd_req, 2,
					orig_request->pages, length,
					offset & ~PAGE_MASK, false, false);

	rbd_osd_req_format_write(orig_request);

	/* All set, send it off. */

	orig_request->callback = rbd_img_obj_copyup_callback;
	osdc = &rbd_dev->rbd_client->client->osdc;
	img_result = rbd_obj_request_submit(osdc, orig_request);
	if (!img_result)
		return;
out_err:
	/* Record the error code and complete the request */

	orig_request->result = img_result;
	orig_request->xferred = 0;
	obj_request_done_set(orig_request);
	rbd_obj_request_complete(orig_request);
}

/*
 * Read from the parent image the range of data that covers the
 * entire target of the given object request.  This is used for
 * satisfying a layered image write request when the target of an
 * object request from the image request does not exist.
 *
 * A page array big enough to hold the returned data is allocated
 * and supplied to rbd_img_request_fill() as the "data descriptor."
 * When the read completes, this page array will be transferred to
 * the original object request for the copyup operation.
 *
 * If an error occurs, record it as the result of the original
 * object request and mark it done so it gets completed.
 */
static int rbd_img_obj_parent_read_full(struct rbd_obj_request *obj_request)
{
	struct rbd_img_request *img_request = NULL;
	struct rbd_img_request *parent_request = NULL;
	struct rbd_device *rbd_dev;
	u64 img_offset;
	u64 length;
	struct page **pages = NULL;
	u32 page_count;
	int result;

	rbd_assert(obj_request_img_data_test(obj_request));
	rbd_assert(obj_request_type_valid(obj_request->type));

	img_request = obj_request->img_request;
	rbd_assert(img_request != NULL);
	rbd_dev = img_request->rbd_dev;
	rbd_assert(rbd_dev->parent != NULL);

	/*
	 * Determine the byte range covered by the object in the
	 * child image to which the original request was to be sent.
	 */
	img_offset = obj_request->img_offset - obj_request->offset;
	length = (u64)1 << rbd_dev->header.obj_order;

	/*
	 * There is no defined parent data beyond the parent
	 * overlap, so limit what we read at that boundary if
	 * necessary.
	 */
	if (img_offset + length > rbd_dev->parent_overlap) {
		rbd_assert(img_offset < rbd_dev->parent_overlap);
		length = rbd_dev->parent_overlap - img_offset;
	}

	/*
	 * Allocate a page array big enough to receive the data read
	 * from the parent.
	 */
	page_count = (u32)calc_pages_for(0, length);
	pages = ceph_alloc_page_vector(page_count, GFP_KERNEL);
	if (IS_ERR(pages)) {
		result = PTR_ERR(pages);
		pages = NULL;
		goto out_err;
	}

	result = -ENOMEM;
	parent_request = rbd_parent_request_create(obj_request,
						img_offset, length);
	if (!parent_request)
		goto out_err;

	result = rbd_img_request_fill(parent_request, OBJ_REQUEST_PAGES, pages);
	if (result)
		goto out_err;
	parent_request->copyup_pages = pages;
	parent_request->copyup_page_count = page_count;

	parent_request->callback = rbd_img_obj_parent_read_full_callback;
	result = rbd_img_request_submit(parent_request);
	if (!result)
		return 0;

	parent_request->copyup_pages = NULL;
	parent_request->copyup_page_count = 0;
	parent_request->obj_request = NULL;
	rbd_obj_request_put(obj_request);
out_err:
	if (pages)
		ceph_release_page_vector(pages, page_count);
	if (parent_request)
		rbd_img_request_put(parent_request);
	obj_request->result = result;
	obj_request->xferred = 0;
	obj_request_done_set(obj_request);

	return result;
}

static void rbd_img_obj_exists_callback(struct rbd_obj_request *obj_request)
{
	struct rbd_obj_request *orig_request;
	struct rbd_device *rbd_dev;
	int result;

	rbd_assert(!obj_request_img_data_test(obj_request));

	/*
	 * All we need from the object request is the original
	 * request and the result of the STAT op.  Grab those, then
	 * we're done with the request.
	 */
	orig_request = obj_request->obj_request;
	obj_request->obj_request = NULL;
	rbd_obj_request_put(orig_request);
	rbd_assert(orig_request);
	rbd_assert(orig_request->img_request);

	result = obj_request->result;
	obj_request->result = 0;

	dout("%s: obj %p for obj %p result %d %llu/%llu\n", __func__,
		obj_request, orig_request, result,
		obj_request->xferred, obj_request->length);
	rbd_obj_request_put(obj_request);

	/*
	 * If the overlap has become 0 (most likely because the
	 * image has been flattened) we need to free the pages
	 * and re-submit the original write request.
	 */
	rbd_dev = orig_request->img_request->rbd_dev;
	if (!rbd_dev->parent_overlap) {
		struct ceph_osd_client *osdc;

		osdc = &rbd_dev->rbd_client->client->osdc;
		result = rbd_obj_request_submit(osdc, orig_request);
		if (!result)
			return;
	}

	/*
	 * Our only purpose here is to determine whether the object
	 * exists, and we don't want to treat the non-existence as
	 * an error.  If something else comes back, transfer the
	 * error to the original request and complete it now.
	 */
	if (!result) {
		obj_request_existence_set(orig_request, true);
	} else if (result == -ENOENT) {
		obj_request_existence_set(orig_request, false);
	} else if (result) {
		orig_request->result = result;
		goto out;
	}

	/*
	 * Resubmit the original request now that we have recorded
	 * whether the target object exists.
	 */
	orig_request->result = rbd_img_obj_request_submit(orig_request);
out:
	if (orig_request->result)
		rbd_obj_request_complete(orig_request);
}

static int rbd_img_obj_exists_submit(struct rbd_obj_request *obj_request)
{
	struct rbd_obj_request *stat_request;
	struct rbd_device *rbd_dev;
	struct ceph_osd_client *osdc;
	struct page **pages = NULL;
	u32 page_count;
	size_t size;
	int ret;

	/*
	 * The response data for a STAT call consists of:
	 *     le64 length;
	 *     struct {
	 *         le32 tv_sec;
	 *         le32 tv_nsec;
	 *     } mtime;
	 */
	size = sizeof (__le64) + sizeof (__le32) + sizeof (__le32);
	page_count = (u32)calc_pages_for(0, size);
	pages = ceph_alloc_page_vector(page_count, GFP_KERNEL);
	if (IS_ERR(pages))
		return PTR_ERR(pages);

	ret = -ENOMEM;
	stat_request = rbd_obj_request_create(obj_request->object_name, 0, 0,
							OBJ_REQUEST_PAGES);
	if (!stat_request)
		goto out;

	rbd_obj_request_get(obj_request);
	stat_request->obj_request = obj_request;
	stat_request->pages = pages;
	stat_request->page_count = page_count;

	rbd_assert(obj_request->img_request);
	rbd_dev = obj_request->img_request->rbd_dev;
	stat_request->osd_req = rbd_osd_req_create(rbd_dev, false, 1,
						   stat_request);
	if (!stat_request->osd_req)
		goto out;
	stat_request->callback = rbd_img_obj_exists_callback;

	osd_req_op_init(stat_request->osd_req, 0, CEPH_OSD_OP_STAT);
	osd_req_op_raw_data_in_pages(stat_request->osd_req, 0, pages, size, 0,
					false, false);
	rbd_osd_req_format_read(stat_request);

	osdc = &rbd_dev->rbd_client->client->osdc;
	ret = rbd_obj_request_submit(osdc, stat_request);
out:
	if (ret)
		rbd_obj_request_put(obj_request);

	return ret;
}

static int rbd_img_obj_request_submit(struct rbd_obj_request *obj_request)
{
	struct rbd_img_request *img_request;
	struct rbd_device *rbd_dev;
	bool known;

	rbd_assert(obj_request_img_data_test(obj_request));

	img_request = obj_request->img_request;
	rbd_assert(img_request);
	rbd_dev = img_request->rbd_dev;

	/*
	 * Only writes to layered images need special handling.
	 * Reads and non-layered writes are simple object requests.
	 * Layered writes that start beyond the end of the overlap
	 * with the parent have no parent data, so they too are
	 * simple object requests.  Finally, if the target object is
	 * known to already exist, its parent data has already been
	 * copied, so a write to the object can also be handled as a
	 * simple object request.
	 */
	if (!img_request_write_test(img_request) ||
		!img_request_layered_test(img_request) ||
		!obj_request_overlaps_parent(obj_request) ||
		((known = obj_request_known_test(obj_request)) &&
			obj_request_exists_test(obj_request))) {

		struct rbd_device *rbd_dev;
		struct ceph_osd_client *osdc;

		rbd_dev = obj_request->img_request->rbd_dev;
		osdc = &rbd_dev->rbd_client->client->osdc;

		return rbd_obj_request_submit(osdc, obj_request);
	}

	/*
	 * It's a layered write.  The target object might exist but
	 * we may not know that yet.  If we know it doesn't exist,
	 * start by reading the data for the full target object from
	 * the parent so we can use it for a copyup to the target.
	 */
	if (known)
		return rbd_img_obj_parent_read_full(obj_request);

	/* We don't know whether the target exists.  Go find out. */

	return rbd_img_obj_exists_submit(obj_request);
}

static int rbd_img_request_submit(struct rbd_img_request *img_request)
{
	struct rbd_obj_request *obj_request;
	struct rbd_obj_request *next_obj_request;

	dout("%s: img %p\n", __func__, img_request);
	for_each_obj_request_safe(img_request, obj_request, next_obj_request) {
		int ret;

		ret = rbd_img_obj_request_submit(obj_request);
		if (ret)
			return ret;
	}

	return 0;
}

static void rbd_img_parent_read_callback(struct rbd_img_request *img_request)
{
	struct rbd_obj_request *obj_request;
	struct rbd_device *rbd_dev;
	u64 obj_end;
	u64 img_xferred;
	int img_result;

	rbd_assert(img_request_child_test(img_request));

	/* First get what we need from the image request and release it */

	obj_request = img_request->obj_request;
	img_xferred = img_request->xferred;
	img_result = img_request->result;
	rbd_img_request_put(img_request);

	/*
	 * If the overlap has become 0 (most likely because the
	 * image has been flattened) we need to re-submit the
	 * original request.
	 */
	rbd_assert(obj_request);
	rbd_assert(obj_request->img_request);
	rbd_dev = obj_request->img_request->rbd_dev;
	if (!rbd_dev->parent_overlap) {
		struct ceph_osd_client *osdc;

		osdc = &rbd_dev->rbd_client->client->osdc;
		img_result = rbd_obj_request_submit(osdc, obj_request);
		if (!img_result)
			return;
	}

	obj_request->result = img_result;
	if (obj_request->result)
		goto out;

	/*
	 * We need to zero anything beyond the parent overlap
	 * boundary.  Since rbd_img_obj_request_read_callback()
	 * will zero anything beyond the end of a short read, an
	 * easy way to do this is to pretend the data from the
	 * parent came up short--ending at the overlap boundary.
	 */
	rbd_assert(obj_request->img_offset < U64_MAX - obj_request->length);
	obj_end = obj_request->img_offset + obj_request->length;
	if (obj_end > rbd_dev->parent_overlap) {
		u64 xferred = 0;

		if (obj_request->img_offset < rbd_dev->parent_overlap)
			xferred = rbd_dev->parent_overlap -
					obj_request->img_offset;

		obj_request->xferred = min(img_xferred, xferred);
	} else {
		obj_request->xferred = img_xferred;
	}
out:
	rbd_img_obj_request_read_callback(obj_request);
	rbd_obj_request_complete(obj_request);
}

static void rbd_img_parent_read(struct rbd_obj_request *obj_request)
{
	struct rbd_img_request *img_request;
	int result;

	rbd_assert(obj_request_img_data_test(obj_request));
	rbd_assert(obj_request->img_request != NULL);
	rbd_assert(obj_request->result == (s32) -ENOENT);
	rbd_assert(obj_request_type_valid(obj_request->type));

	/* rbd_read_finish(obj_request, obj_request->length); */
	img_request = rbd_parent_request_create(obj_request,
						obj_request->img_offset,
						obj_request->length);
	result = -ENOMEM;
	if (!img_request)
		goto out_err;

	if (obj_request->type == OBJ_REQUEST_BIO)
		result = rbd_img_request_fill(img_request, OBJ_REQUEST_BIO,
						obj_request->bio_list);
	else
		result = rbd_img_request_fill(img_request, OBJ_REQUEST_PAGES,
						obj_request->pages);
	if (result)
		goto out_err;

	img_request->callback = rbd_img_parent_read_callback;
	result = rbd_img_request_submit(img_request);
	if (result)
		goto out_err;

	return;
out_err:
	if (img_request)
		rbd_img_request_put(img_request);
	obj_request->result = result;
	obj_request->xferred = 0;
	obj_request_done_set(obj_request);
}

static int rbd_obj_notify_ack_sync(struct rbd_device *rbd_dev, u64 notify_id)
{
	struct rbd_obj_request *obj_request;
	struct ceph_osd_client *osdc = &rbd_dev->rbd_client->client->osdc;
	int ret;

	obj_request = rbd_obj_request_create(rbd_dev->header_name, 0, 0,
							OBJ_REQUEST_NODATA);
	if (!obj_request)
		return -ENOMEM;

	ret = -ENOMEM;
	obj_request->osd_req = rbd_osd_req_create(rbd_dev, false, 1,
						  obj_request);
	if (!obj_request->osd_req)
		goto out;

	osd_req_op_watch_init(obj_request->osd_req, 0, CEPH_OSD_OP_NOTIFY_ACK,
					notify_id, 0, 0);
	rbd_osd_req_format_read(obj_request);

	ret = rbd_obj_request_submit(osdc, obj_request);
	if (ret)
		goto out;
	ret = rbd_obj_request_wait(obj_request);
out:
	rbd_obj_request_put(obj_request);

	return ret;
}

static void rbd_watch_cb(u64 ver, u64 notify_id, u8 opcode, void *data)
{
	struct rbd_device *rbd_dev = (struct rbd_device *)data;
	int ret;

	if (!rbd_dev)
		return;

	dout("%s: \"%s\" notify_id %llu opcode %u\n", __func__,
		rbd_dev->header_name, (unsigned long long)notify_id,
		(unsigned int)opcode);

	/*
	 * Until adequate refresh error handling is in place, there is
	 * not much we can do here, except warn.
	 *
	 * See http://tracker.ceph.com/issues/5040
	 */
	ret = rbd_dev_refresh(rbd_dev);
	if (ret)
		rbd_warn(rbd_dev, "refresh failed: %d", ret);

	ret = rbd_obj_notify_ack_sync(rbd_dev, notify_id);
	if (ret)
		rbd_warn(rbd_dev, "notify_ack ret %d", ret);
}

/*
 * Send a (un)watch request and wait for the ack.  Return a request
 * with a ref held on success or error.
 */
static struct rbd_obj_request *rbd_obj_watch_request_helper(
						struct rbd_device *rbd_dev,
						bool watch)
{
	struct ceph_osd_client *osdc = &rbd_dev->rbd_client->client->osdc;
	struct rbd_obj_request *obj_request;
	int ret;

	obj_request = rbd_obj_request_create(rbd_dev->header_name, 0, 0,
					     OBJ_REQUEST_NODATA);
	if (!obj_request)
		return ERR_PTR(-ENOMEM);

	obj_request->osd_req = rbd_osd_req_create(rbd_dev, true, 1,
						  obj_request);
	if (!obj_request->osd_req) {
		ret = -ENOMEM;
		goto out;
	}

	osd_req_op_watch_init(obj_request->osd_req, 0, CEPH_OSD_OP_WATCH,
			      rbd_dev->watch_event->cookie, 0, watch);
	rbd_osd_req_format_write(obj_request);

	if (watch)
		ceph_osdc_set_request_linger(osdc, obj_request->osd_req);

	ret = rbd_obj_request_submit(osdc, obj_request);
	if (ret)
		goto out;

	ret = rbd_obj_request_wait(obj_request);
	if (ret)
		goto out;

	ret = obj_request->result;
	if (ret) {
		if (watch)
			rbd_obj_request_end(obj_request);
		goto out;
	}

	return obj_request;

out:
	rbd_obj_request_put(obj_request);
	return ERR_PTR(ret);
}

/*
 * Initiate a watch request, synchronously.
 */
static int rbd_dev_header_watch_sync(struct rbd_device *rbd_dev)
{
	struct ceph_osd_client *osdc = &rbd_dev->rbd_client->client->osdc;
	struct rbd_obj_request *obj_request;
	int ret;

	rbd_assert(!rbd_dev->watch_event);
	rbd_assert(!rbd_dev->watch_request);

	ret = ceph_osdc_create_event(osdc, rbd_watch_cb, rbd_dev,
				     &rbd_dev->watch_event);
	if (ret < 0)
		return ret;

	obj_request = rbd_obj_watch_request_helper(rbd_dev, true);
	if (IS_ERR(obj_request)) {
		ceph_osdc_cancel_event(rbd_dev->watch_event);
		rbd_dev->watch_event = NULL;
		return PTR_ERR(obj_request);
	}

	/*
	 * A watch request is set to linger, so the underlying osd
	 * request won't go away until we unregister it.  We retain
	 * a pointer to the object request during that time (in
	 * rbd_dev->watch_request), so we'll keep a reference to it.
	 * We'll drop that reference after we've unregistered it in
	 * rbd_dev_header_unwatch_sync().
	 */
	rbd_dev->watch_request = obj_request;

	return 0;
}

/*
 * Tear down a watch request, synchronously.
 */
static void rbd_dev_header_unwatch_sync(struct rbd_device *rbd_dev)
{
	struct rbd_obj_request *obj_request;

	rbd_assert(rbd_dev->watch_event);
	rbd_assert(rbd_dev->watch_request);

	rbd_obj_request_end(rbd_dev->watch_request);
	rbd_obj_request_put(rbd_dev->watch_request);
	rbd_dev->watch_request = NULL;

	obj_request = rbd_obj_watch_request_helper(rbd_dev, false);
	if (!IS_ERR(obj_request))
		rbd_obj_request_put(obj_request);
	else
		rbd_warn(rbd_dev, "unable to tear down watch request (%ld)",
			 PTR_ERR(obj_request));

	ceph_osdc_cancel_event(rbd_dev->watch_event);
	rbd_dev->watch_event = NULL;
}

/*
 * Synchronous osd object method call.  Returns the number of bytes
 * returned in the outbound buffer, or a negative error code.
 */
static int rbd_obj_method_sync(struct rbd_device *rbd_dev,
			     const char *object_name,
			     const char *class_name,
			     const char *method_name,
			     const void *outbound,
			     size_t outbound_size,
			     void *inbound,
			     size_t inbound_size)
{
	struct ceph_osd_client *osdc = &rbd_dev->rbd_client->client->osdc;
	struct rbd_obj_request *obj_request;
	struct page **pages;
	u32 page_count;
	int ret;

	/*
	 * Method calls are ultimately read operations.  The result
	 * should placed into the inbound buffer provided.  They
	 * also supply outbound data--parameters for the object
	 * method.  Currently if this is present it will be a
	 * snapshot id.
	 */
	page_count = (u32)calc_pages_for(0, inbound_size);
	pages = ceph_alloc_page_vector(page_count, GFP_KERNEL);
	if (IS_ERR(pages))
		return PTR_ERR(pages);

	ret = -ENOMEM;
	obj_request = rbd_obj_request_create(object_name, 0, inbound_size,
							OBJ_REQUEST_PAGES);
	if (!obj_request)
		goto out;

	obj_request->pages = pages;
	obj_request->page_count = page_count;

	obj_request->osd_req = rbd_osd_req_create(rbd_dev, false, 1,
						  obj_request);
	if (!obj_request->osd_req)
		goto out;

	osd_req_op_cls_init(obj_request->osd_req, 0, CEPH_OSD_OP_CALL,
					class_name, method_name);
	if (outbound_size) {
		struct ceph_pagelist *pagelist;

		pagelist = kmalloc(sizeof (*pagelist), GFP_NOFS);
		if (!pagelist)
			goto out;

		ceph_pagelist_init(pagelist);
		ceph_pagelist_append(pagelist, outbound, outbound_size);
		osd_req_op_cls_request_data_pagelist(obj_request->osd_req, 0,
						pagelist);
	}
	osd_req_op_cls_response_data_pages(obj_request->osd_req, 0,
					obj_request->pages, inbound_size,
					0, false, false);
	rbd_osd_req_format_read(obj_request);

	ret = rbd_obj_request_submit(osdc, obj_request);
	if (ret)
		goto out;
	ret = rbd_obj_request_wait(obj_request);
	if (ret)
		goto out;

	ret = obj_request->result;
	if (ret < 0)
		goto out;

	rbd_assert(obj_request->xferred < (u64)INT_MAX);
	ret = (int)obj_request->xferred;
	ceph_copy_from_page_vector(pages, inbound, 0, obj_request->xferred);
out:
	if (obj_request)
		rbd_obj_request_put(obj_request);
	else
		ceph_release_page_vector(pages, page_count);

	return ret;
}

static void rbd_handle_request(struct rbd_device *rbd_dev, struct request *rq)
{
	struct rbd_img_request *img_request;
	u64 offset = (u64)blk_rq_pos(rq) << SECTOR_SHIFT;
	u64 length = blk_rq_bytes(rq);
	bool wr = rq_data_dir(rq) == WRITE;
	int result;

	/* Ignore/skip any zero-length requests */

	if (!length) {
		dout("%s: zero-length request\n", __func__);
		result = 0;
		goto err_rq;
	}

	/* Disallow writes to a read-only device */

	if (wr) {
		if (rbd_dev->mapping.read_only) {
			result = -EROFS;
			goto err_rq;
		}
		rbd_assert(rbd_dev->spec->snap_id == CEPH_NOSNAP);
	}

	/*
	 * Quit early if the mapped snapshot no longer exists.  It's
	 * still possible the snapshot will have disappeared by the
	 * time our request arrives at the osd, but there's no sense in
	 * sending it if we already know.
	 */
	if (!test_bit(RBD_DEV_FLAG_EXISTS, &rbd_dev->flags)) {
		dout("request for non-existent snapshot");
		rbd_assert(rbd_dev->spec->snap_id != CEPH_NOSNAP);
		result = -ENXIO;
		goto err_rq;
	}

	if (offset && length > U64_MAX - offset + 1) {
		rbd_warn(rbd_dev, "bad request range (%llu~%llu)", offset,
			 length);
		result = -EINVAL;
		goto err_rq;	/* Shouldn't happen */
	}

	if (offset + length > rbd_dev->mapping.size) {
		rbd_warn(rbd_dev, "beyond EOD (%llu~%llu > %llu)", offset,
			 length, rbd_dev->mapping.size);
		result = -EIO;
		goto err_rq;
	}

	img_request = rbd_img_request_create(rbd_dev, offset, length, wr);
	if (!img_request) {
		result = -ENOMEM;
		goto err_rq;
	}
	img_request->rq = rq;

	result = rbd_img_request_fill(img_request, OBJ_REQUEST_BIO, rq->bio);
	if (result)
		goto err_img_request;

	result = rbd_img_request_submit(img_request);
	if (result)
		goto err_img_request;

	return;

err_img_request:
	rbd_img_request_put(img_request);
err_rq:
	if (result)
		rbd_warn(rbd_dev, "%s %llx at %llx result %d",
			 wr ? "write" : "read", length, offset, result);
	blk_end_request_all(rq, result);
}

static void rbd_request_workfn(struct work_struct *work)
{
	struct rbd_device *rbd_dev =
	    container_of(work, struct rbd_device, rq_work);
	struct request *rq, *next;
	LIST_HEAD(requests);

	spin_lock_irq(&rbd_dev->lock); /* rq->q->queue_lock */
	list_splice_init(&rbd_dev->rq_queue, &requests);
	spin_unlock_irq(&rbd_dev->lock);

	list_for_each_entry_safe(rq, next, &requests, queuelist) {
		list_del_init(&rq->queuelist);
		rbd_handle_request(rbd_dev, rq);
	}
}

/*
 * Called with q->queue_lock held and interrupts disabled, possibly on
 * the way to schedule().  Do not sleep here!
 */
static void rbd_request_fn(struct request_queue *q)
{
	struct rbd_device *rbd_dev = q->queuedata;
	struct request *rq;
	int queued = 0;

	rbd_assert(rbd_dev);

	while ((rq = blk_fetch_request(q))) {
		/* Ignore any non-FS requests that filter through. */
		if (rq->cmd_type != REQ_TYPE_FS) {
			dout("%s: non-fs request type %d\n", __func__,
				(int) rq->cmd_type);
			__blk_end_request_all(rq, 0);
			continue;
		}

		list_add_tail(&rq->queuelist, &rbd_dev->rq_queue);
		queued++;
	}

	if (queued)
		queue_work(rbd_dev->rq_wq, &rbd_dev->rq_work);
}

/*
 * a queue callback. Makes sure that we don't create a bio that spans across
 * multiple osd objects. One exception would be with a single page bios,
 * which we handle later at bio_chain_clone_range()
 */
static int rbd_merge_bvec(struct request_queue *q, struct bvec_merge_data *bmd,
			  struct bio_vec *bvec)
{
	struct rbd_device *rbd_dev = q->queuedata;
	sector_t sector_offset;
	sector_t sectors_per_obj;
	sector_t obj_sector_offset;
	int ret;

	/*
	 * Find how far into its rbd object the partition-relative
	 * bio start sector is to offset relative to the enclosing
	 * device.
	 */
	sector_offset = get_start_sect(bmd->bi_bdev) + bmd->bi_sector;
	sectors_per_obj = 1 << (rbd_dev->header.obj_order - SECTOR_SHIFT);
	obj_sector_offset = sector_offset & (sectors_per_obj - 1);

	/*
	 * Compute the number of bytes from that offset to the end
	 * of the object.  Account for what's already used by the bio.
	 */
	ret = (int) (sectors_per_obj - obj_sector_offset) << SECTOR_SHIFT;
	if (ret > bmd->bi_size)
		ret -= bmd->bi_size;
	else
		ret = 0;

	/*
	 * Don't send back more than was asked for.  And if the bio
	 * was empty, let the whole thing through because:  "Note
	 * that a block device *must* allow a single page to be
	 * added to an empty bio."
	 */
	rbd_assert(bvec->bv_len <= PAGE_SIZE);
	if (ret > (int) bvec->bv_len || !bmd->bi_size)
		ret = (int) bvec->bv_len;

	return ret;
}

static void rbd_free_disk(struct rbd_device *rbd_dev)
{
	struct gendisk *disk = rbd_dev->disk;

	if (!disk)
		return;

	rbd_dev->disk = NULL;
	if (disk->flags & GENHD_FL_UP) {
		del_gendisk(disk);
		if (disk->queue)
			blk_cleanup_queue(disk->queue);
	}
	put_disk(disk);
}

static int rbd_obj_read_sync(struct rbd_device *rbd_dev,
				const char *object_name,
				u64 offset, u64 length, void *buf)

{
	struct ceph_osd_client *osdc = &rbd_dev->rbd_client->client->osdc;
	struct rbd_obj_request *obj_request;
	struct page **pages = NULL;
	u32 page_count;
	size_t size;
	int ret;

	page_count = (u32) calc_pages_for(offset, length);
	pages = ceph_alloc_page_vector(page_count, GFP_KERNEL);
	if (IS_ERR(pages))
		ret = PTR_ERR(pages);

	ret = -ENOMEM;
	obj_request = rbd_obj_request_create(object_name, offset, length,
							OBJ_REQUEST_PAGES);
	if (!obj_request)
		goto out;

	obj_request->pages = pages;
	obj_request->page_count = page_count;

	obj_request->osd_req = rbd_osd_req_create(rbd_dev, false, 1,
						  obj_request);
	if (!obj_request->osd_req)
		goto out;

	osd_req_op_extent_init(obj_request->osd_req, 0, CEPH_OSD_OP_READ,
					offset, length, 0, 0);
	osd_req_op_extent_osd_data_pages(obj_request->osd_req, 0,
					obj_request->pages,
					obj_request->length,
					obj_request->offset & ~PAGE_MASK,
					false, false);
	rbd_osd_req_format_read(obj_request);

	ret = rbd_obj_request_submit(osdc, obj_request);
	if (ret)
		goto out;
	ret = rbd_obj_request_wait(obj_request);
	if (ret)
		goto out;

	ret = obj_request->result;
	if (ret < 0)
		goto out;

	rbd_assert(obj_request->xferred <= (u64) SIZE_MAX);
	size = (size_t) obj_request->xferred;
	ceph_copy_from_page_vector(pages, buf, 0, size);
	rbd_assert(size <= (size_t)INT_MAX);
	ret = (int)size;
out:
	if (obj_request)
		rbd_obj_request_put(obj_request);
	else
		ceph_release_page_vector(pages, page_count);

	return ret;
}

/*
 * Read the complete header for the given rbd device.  On successful
 * return, the rbd_dev->header field will contain up-to-date
 * information about the image.
 */
static int rbd_dev_v1_header_info(struct rbd_device *rbd_dev)
{
	struct rbd_image_header_ondisk *ondisk = NULL;
	u32 snap_count = 0;
	u64 names_size = 0;
	u32 want_count;
	int ret;

	/*
	 * The complete header will include an array of its 64-bit
	 * snapshot ids, followed by the names of those snapshots as
	 * a contiguous block of NUL-terminated strings.  Note that
	 * the number of snapshots could change by the time we read
	 * it in, in which case we re-read it.
	 */
	do {
		size_t size;

		kfree(ondisk);

		size = sizeof (*ondisk);
		size += snap_count * sizeof (struct rbd_image_snap_ondisk);
		size += names_size;
		ondisk = kmalloc(size, GFP_KERNEL);
		if (!ondisk)
			return -ENOMEM;

		ret = rbd_obj_read_sync(rbd_dev, rbd_dev->header_name,
				       0, size, ondisk);
		if (ret < 0)
			goto out;
		if ((size_t)ret < size) {
			ret = -ENXIO;
			rbd_warn(rbd_dev, "short header read (want %zd got %d)",
				size, ret);
			goto out;
		}
		if (!rbd_dev_ondisk_valid(ondisk)) {
			ret = -ENXIO;
			rbd_warn(rbd_dev, "invalid header");
			goto out;
		}

		names_size = le64_to_cpu(ondisk->snap_names_len);
		want_count = snap_count;
		snap_count = le32_to_cpu(ondisk->snap_count);
	} while (snap_count != want_count);

	ret = rbd_header_from_disk(rbd_dev, ondisk);
out:
	kfree(ondisk);

	return ret;
}

/*
 * Clear the rbd device's EXISTS flag if the snapshot it's mapped to
 * has disappeared from the (just updated) snapshot context.
 */
static void rbd_exists_validate(struct rbd_device *rbd_dev)
{
	u64 snap_id;

	if (!test_bit(RBD_DEV_FLAG_EXISTS, &rbd_dev->flags))
		return;

	snap_id = rbd_dev->spec->snap_id;
	if (snap_id == CEPH_NOSNAP)
		return;

	if (rbd_dev_snap_index(rbd_dev, snap_id) == BAD_SNAP_INDEX)
		clear_bit(RBD_DEV_FLAG_EXISTS, &rbd_dev->flags);
}

static void rbd_dev_update_size(struct rbd_device *rbd_dev)
{
	sector_t size;
	bool removing;

	/*
	 * Don't hold the lock while doing disk operations,
	 * or lock ordering will conflict with the bdev mutex via:
	 * rbd_add() -> blkdev_get() -> rbd_open()
	 */
	spin_lock_irq(&rbd_dev->lock);
	removing = test_bit(RBD_DEV_FLAG_REMOVING, &rbd_dev->flags);
	spin_unlock_irq(&rbd_dev->lock);
	/*
	 * If the device is being removed, rbd_dev->disk has
	 * been destroyed, so don't try to update its size
	 */
	if (!removing) {
		size = (sector_t)rbd_dev->mapping.size / SECTOR_SIZE;
		dout("setting size to %llu sectors", (unsigned long long)size);
		set_capacity(rbd_dev->disk, size);
		revalidate_disk(rbd_dev->disk);
	}
}

static int rbd_dev_refresh(struct rbd_device *rbd_dev)
{
	u64 mapping_size;
	int ret;

	down_write(&rbd_dev->header_rwsem);
	mapping_size = rbd_dev->mapping.size;

	ret = rbd_dev_header_info(rbd_dev);
	if (ret)
		return ret;

	/*
	 * If there is a parent, see if it has disappeared due to the
	 * mapped image getting flattened.
	 */
	if (rbd_dev->parent) {
		ret = rbd_dev_v2_parent_info(rbd_dev);
		if (ret)
			return ret;
	}

	if (rbd_dev->spec->snap_id == CEPH_NOSNAP) {
		if (rbd_dev->mapping.size != rbd_dev->header.image_size)
			rbd_dev->mapping.size = rbd_dev->header.image_size;
	} else {
		/* validate mapped snapshot's EXISTS flag */
		rbd_exists_validate(rbd_dev);
	}

	up_write(&rbd_dev->header_rwsem);

	if (mapping_size != rbd_dev->mapping.size)
		rbd_dev_update_size(rbd_dev);

	return 0;
}

static int rbd_init_disk(struct rbd_device *rbd_dev)
{
	struct gendisk *disk;
	struct request_queue *q;
	u64 segment_size;

	/* create gendisk info */
	disk = alloc_disk(single_major ?
			  (1 << RBD_SINGLE_MAJOR_PART_SHIFT) :
			  RBD_MINORS_PER_MAJOR);
	if (!disk)
		return -ENOMEM;

	snprintf(disk->disk_name, sizeof(disk->disk_name), RBD_DRV_NAME "%d",
		 rbd_dev->dev_id);
	disk->major = rbd_dev->major;
	disk->first_minor = rbd_dev->minor;
	if (single_major)
		disk->flags |= GENHD_FL_EXT_DEVT;
	disk->fops = &rbd_bd_ops;
	disk->private_data = rbd_dev;

	q = blk_init_queue(rbd_request_fn, &rbd_dev->lock);
	if (!q)
		goto out_disk;

	/* We use the default size, but let's be explicit about it. */
	blk_queue_physical_block_size(q, SECTOR_SIZE);

	/* set io sizes to object size */
	segment_size = rbd_obj_bytes(&rbd_dev->header);
	blk_queue_max_hw_sectors(q, segment_size / SECTOR_SIZE);
	blk_queue_max_segment_size(q, segment_size);
	blk_queue_io_min(q, segment_size);
	blk_queue_io_opt(q, segment_size);

	blk_queue_merge_bvec(q, rbd_merge_bvec);
	disk->queue = q;

	q->queuedata = rbd_dev;

	rbd_dev->disk = disk;

	return 0;
out_disk:
	put_disk(disk);

	return -ENOMEM;
}

/*
  sysfs
*/

static struct rbd_device *dev_to_rbd_dev(struct device *dev)
{
	return container_of(dev, struct rbd_device, dev);
}

static ssize_t rbd_size_show(struct device *dev,
			     struct device_attribute *attr, char *buf)
{
	struct rbd_device *rbd_dev = dev_to_rbd_dev(dev);

	return sprintf(buf, "%llu\n",
		(unsigned long long)rbd_dev->mapping.size);
}

/*
 * Note this shows the features for whatever's mapped, which is not
 * necessarily the base image.
 */
static ssize_t rbd_features_show(struct device *dev,
			     struct device_attribute *attr, char *buf)
{
	struct rbd_device *rbd_dev = dev_to_rbd_dev(dev);

	return sprintf(buf, "0x%016llx\n",
			(unsigned long long)rbd_dev->mapping.features);
}

static ssize_t rbd_major_show(struct device *dev,
			      struct device_attribute *attr, char *buf)
{
	struct rbd_device *rbd_dev = dev_to_rbd_dev(dev);

	if (rbd_dev->major)
		return sprintf(buf, "%d\n", rbd_dev->major);

	return sprintf(buf, "(none)\n");
}

static ssize_t rbd_minor_show(struct device *dev,
			      struct device_attribute *attr, char *buf)
{
	struct rbd_device *rbd_dev = dev_to_rbd_dev(dev);

	return sprintf(buf, "%d\n", rbd_dev->minor);
}

static ssize_t rbd_client_id_show(struct device *dev,
				  struct device_attribute *attr, char *buf)
{
	struct rbd_device *rbd_dev = dev_to_rbd_dev(dev);

	return sprintf(buf, "client%lld\n",
			ceph_client_id(rbd_dev->rbd_client->client));
}

static ssize_t rbd_pool_show(struct device *dev,
			     struct device_attribute *attr, char *buf)
{
	struct rbd_device *rbd_dev = dev_to_rbd_dev(dev);

	return sprintf(buf, "%s\n", rbd_dev->spec->pool_name);
}

static ssize_t rbd_pool_id_show(struct device *dev,
			     struct device_attribute *attr, char *buf)
{
	struct rbd_device *rbd_dev = dev_to_rbd_dev(dev);

	return sprintf(buf, "%llu\n",
			(unsigned long long) rbd_dev->spec->pool_id);
}

static ssize_t rbd_name_show(struct device *dev,
			     struct device_attribute *attr, char *buf)
{
	struct rbd_device *rbd_dev = dev_to_rbd_dev(dev);

	if (rbd_dev->spec->image_name)
		return sprintf(buf, "%s\n", rbd_dev->spec->image_name);

	return sprintf(buf, "(unknown)\n");
}

static ssize_t rbd_image_id_show(struct device *dev,
			     struct device_attribute *attr, char *buf)
{
	struct rbd_device *rbd_dev = dev_to_rbd_dev(dev);

	return sprintf(buf, "%s\n", rbd_dev->spec->image_id);
}

/*
 * Shows the name of the currently-mapped snapshot (or
 * RBD_SNAP_HEAD_NAME for the base image).
 */
static ssize_t rbd_snap_show(struct device *dev,
			     struct device_attribute *attr,
			     char *buf)
{
	struct rbd_device *rbd_dev = dev_to_rbd_dev(dev);

	return sprintf(buf, "%s\n", rbd_dev->spec->snap_name);
}

/*
 * For a v2 image, shows the chain of parent images, separated by empty
 * lines.  For v1 images or if there is no parent, shows "(no parent
 * image)".
 */
static ssize_t rbd_parent_show(struct device *dev,
			       struct device_attribute *attr,
			       char *buf)
{
	struct rbd_device *rbd_dev = dev_to_rbd_dev(dev);
	ssize_t count = 0;

	if (!rbd_dev->parent)
		return sprintf(buf, "(no parent image)\n");

	for ( ; rbd_dev->parent; rbd_dev = rbd_dev->parent) {
		struct rbd_spec *spec = rbd_dev->parent_spec;

		count += sprintf(&buf[count], "%s"
			    "pool_id %llu\npool_name %s\n"
			    "image_id %s\nimage_name %s\n"
			    "snap_id %llu\nsnap_name %s\n"
			    "overlap %llu\n",
			    !count ? "" : "\n", /* first? */
			    spec->pool_id, spec->pool_name,
			    spec->image_id, spec->image_name ?: "(unknown)",
			    spec->snap_id, spec->snap_name,
			    rbd_dev->parent_overlap);
	}

	return count;
}

static ssize_t rbd_image_refresh(struct device *dev,
				 struct device_attribute *attr,
				 const char *buf,
				 size_t size)
{
	struct rbd_device *rbd_dev = dev_to_rbd_dev(dev);
	int ret;

	ret = rbd_dev_refresh(rbd_dev);
	if (ret)
		return ret;

	return size;
}

static DEVICE_ATTR(size, S_IRUGO, rbd_size_show, NULL);
static DEVICE_ATTR(features, S_IRUGO, rbd_features_show, NULL);
static DEVICE_ATTR(major, S_IRUGO, rbd_major_show, NULL);
static DEVICE_ATTR(minor, S_IRUGO, rbd_minor_show, NULL);
static DEVICE_ATTR(client_id, S_IRUGO, rbd_client_id_show, NULL);
static DEVICE_ATTR(pool, S_IRUGO, rbd_pool_show, NULL);
static DEVICE_ATTR(pool_id, S_IRUGO, rbd_pool_id_show, NULL);
static DEVICE_ATTR(name, S_IRUGO, rbd_name_show, NULL);
static DEVICE_ATTR(image_id, S_IRUGO, rbd_image_id_show, NULL);
static DEVICE_ATTR(refresh, S_IWUSR, NULL, rbd_image_refresh);
static DEVICE_ATTR(current_snap, S_IRUGO, rbd_snap_show, NULL);
static DEVICE_ATTR(parent, S_IRUGO, rbd_parent_show, NULL);

static struct attribute *rbd_attrs[] = {
	&dev_attr_size.attr,
	&dev_attr_features.attr,
	&dev_attr_major.attr,
	&dev_attr_minor.attr,
	&dev_attr_client_id.attr,
	&dev_attr_pool.attr,
	&dev_attr_pool_id.attr,
	&dev_attr_name.attr,
	&dev_attr_image_id.attr,
	&dev_attr_current_snap.attr,
	&dev_attr_parent.attr,
	&dev_attr_refresh.attr,
	NULL
};

static struct attribute_group rbd_attr_group = {
	.attrs = rbd_attrs,
};

static const struct attribute_group *rbd_attr_groups[] = {
	&rbd_attr_group,
	NULL
};

static void rbd_sysfs_dev_release(struct device *dev)
{
}

static struct device_type rbd_device_type = {
	.name		= "rbd",
	.groups		= rbd_attr_groups,
	.release	= rbd_sysfs_dev_release,
};

static struct rbd_spec *rbd_spec_get(struct rbd_spec *spec)
{
	kref_get(&spec->kref);

	return spec;
}

static void rbd_spec_free(struct kref *kref);
static void rbd_spec_put(struct rbd_spec *spec)
{
	if (spec)
		kref_put(&spec->kref, rbd_spec_free);
}

static struct rbd_spec *rbd_spec_alloc(void)
{
	struct rbd_spec *spec;

	spec = kzalloc(sizeof (*spec), GFP_KERNEL);
	if (!spec)
		return NULL;

	spec->pool_id = CEPH_NOPOOL;
	spec->snap_id = CEPH_NOSNAP;
	kref_init(&spec->kref);

	return spec;
}

static void rbd_spec_free(struct kref *kref)
{
	struct rbd_spec *spec = container_of(kref, struct rbd_spec, kref);

	kfree(spec->pool_name);
	kfree(spec->image_id);
	kfree(spec->image_name);
	kfree(spec->snap_name);
	kfree(spec);
}

static struct rbd_device *rbd_dev_create(struct rbd_client *rbdc,
				struct rbd_spec *spec)
{
	struct rbd_device *rbd_dev;

	rbd_dev = kzalloc(sizeof (*rbd_dev), GFP_KERNEL);
	if (!rbd_dev)
		return NULL;

	spin_lock_init(&rbd_dev->lock);
	INIT_LIST_HEAD(&rbd_dev->rq_queue);
	INIT_WORK(&rbd_dev->rq_work, rbd_request_workfn);
	rbd_dev->flags = 0;
	atomic_set(&rbd_dev->parent_ref, 0);
	INIT_LIST_HEAD(&rbd_dev->node);
	init_rwsem(&rbd_dev->header_rwsem);

	rbd_dev->spec = spec;
	rbd_dev->rbd_client = rbdc;

	/* Initialize the layout used for all rbd requests */

	rbd_dev->layout.fl_stripe_unit = cpu_to_le32(1 << RBD_MAX_OBJ_ORDER);
	rbd_dev->layout.fl_stripe_count = cpu_to_le32(1);
	rbd_dev->layout.fl_object_size = cpu_to_le32(1 << RBD_MAX_OBJ_ORDER);
	rbd_dev->layout.fl_pg_pool = cpu_to_le32((u32) spec->pool_id);

	return rbd_dev;
}

static void rbd_dev_destroy(struct rbd_device *rbd_dev)
{
	rbd_put_client(rbd_dev->rbd_client);
	rbd_spec_put(rbd_dev->spec);
	kfree(rbd_dev);
}

/*
 * Get the size and object order for an image snapshot, or if
 * snap_id is CEPH_NOSNAP, gets this information for the base
 * image.
 */
static int _rbd_dev_v2_snap_size(struct rbd_device *rbd_dev, u64 snap_id,
				u8 *order, u64 *snap_size)
{
	__le64 snapid = cpu_to_le64(snap_id);
	int ret;
	struct {
		u8 order;
		__le64 size;
	} __attribute__ ((packed)) size_buf = { 0 };

	ret = rbd_obj_method_sync(rbd_dev, rbd_dev->header_name,
				"rbd", "get_size",
				&snapid, sizeof (snapid),
				&size_buf, sizeof (size_buf));
	dout("%s: rbd_obj_method_sync returned %d\n", __func__, ret);
	if (ret < 0)
		return ret;
	if (ret < sizeof (size_buf))
		return -ERANGE;

	if (order) {
		*order = size_buf.order;
		dout("  order %u", (unsigned int)*order);
	}
	*snap_size = le64_to_cpu(size_buf.size);

	dout("  snap_id 0x%016llx snap_size = %llu\n",
		(unsigned long long)snap_id,
		(unsigned long long)*snap_size);

	return 0;
}

static int rbd_dev_v2_image_size(struct rbd_device *rbd_dev)
{
	return _rbd_dev_v2_snap_size(rbd_dev, CEPH_NOSNAP,
					&rbd_dev->header.obj_order,
					&rbd_dev->header.image_size);
}

static int rbd_dev_v2_object_prefix(struct rbd_device *rbd_dev)
{
	void *reply_buf;
	int ret;
	void *p;

	reply_buf = kzalloc(RBD_OBJ_PREFIX_LEN_MAX, GFP_KERNEL);
	if (!reply_buf)
		return -ENOMEM;

	ret = rbd_obj_method_sync(rbd_dev, rbd_dev->header_name,
				"rbd", "get_object_prefix", NULL, 0,
				reply_buf, RBD_OBJ_PREFIX_LEN_MAX);
	dout("%s: rbd_obj_method_sync returned %d\n", __func__, ret);
	if (ret < 0)
		goto out;

	p = reply_buf;
	rbd_dev->header.object_prefix = ceph_extract_encoded_string(&p,
						p + ret, NULL, GFP_NOIO);
	ret = 0;

	if (IS_ERR(rbd_dev->header.object_prefix)) {
		ret = PTR_ERR(rbd_dev->header.object_prefix);
		rbd_dev->header.object_prefix = NULL;
	} else {
		dout("  object_prefix = %s\n", rbd_dev->header.object_prefix);
	}
out:
	kfree(reply_buf);

	return ret;
}

static int _rbd_dev_v2_snap_features(struct rbd_device *rbd_dev, u64 snap_id,
		u64 *snap_features)
{
	__le64 snapid = cpu_to_le64(snap_id);
	struct {
		__le64 features;
		__le64 incompat;
	} __attribute__ ((packed)) features_buf = { 0 };
	u64 incompat;
	int ret;

	ret = rbd_obj_method_sync(rbd_dev, rbd_dev->header_name,
				"rbd", "get_features",
				&snapid, sizeof (snapid),
				&features_buf, sizeof (features_buf));
	dout("%s: rbd_obj_method_sync returned %d\n", __func__, ret);
	if (ret < 0)
		return ret;
	if (ret < sizeof (features_buf))
		return -ERANGE;

	incompat = le64_to_cpu(features_buf.incompat);
	if (incompat & ~RBD_FEATURES_SUPPORTED)
		return -ENXIO;

	*snap_features = le64_to_cpu(features_buf.features);

	dout("  snap_id 0x%016llx features = 0x%016llx incompat = 0x%016llx\n",
		(unsigned long long)snap_id,
		(unsigned long long)*snap_features,
		(unsigned long long)le64_to_cpu(features_buf.incompat));

	return 0;
}

static int rbd_dev_v2_features(struct rbd_device *rbd_dev)
{
	return _rbd_dev_v2_snap_features(rbd_dev, CEPH_NOSNAP,
						&rbd_dev->header.features);
}

static int rbd_dev_v2_parent_info(struct rbd_device *rbd_dev)
{
	struct rbd_spec *parent_spec;
	size_t size;
	void *reply_buf = NULL;
	__le64 snapid;
	void *p;
	void *end;
	u64 pool_id;
	char *image_id;
	u64 snap_id;
	u64 overlap;
	int ret;

	parent_spec = rbd_spec_alloc();
	if (!parent_spec)
		return -ENOMEM;

	size = sizeof (__le64) +				/* pool_id */
		sizeof (__le32) + RBD_IMAGE_ID_LEN_MAX +	/* image_id */
		sizeof (__le64) +				/* snap_id */
		sizeof (__le64);				/* overlap */
	reply_buf = kmalloc(size, GFP_KERNEL);
	if (!reply_buf) {
		ret = -ENOMEM;
		goto out_err;
	}

	snapid = cpu_to_le64(rbd_dev->spec->snap_id);
	ret = rbd_obj_method_sync(rbd_dev, rbd_dev->header_name,
				"rbd", "get_parent",
				&snapid, sizeof (snapid),
				reply_buf, size);
	dout("%s: rbd_obj_method_sync returned %d\n", __func__, ret);
	if (ret < 0)
		goto out_err;

	p = reply_buf;
	end = reply_buf + ret;
	ret = -ERANGE;
	ceph_decode_64_safe(&p, end, pool_id, out_err);
	if (pool_id == CEPH_NOPOOL) {
		/*
		 * Either the parent never existed, or we have
		 * record of it but the image got flattened so it no
		 * longer has a parent.  When the parent of a
		 * layered image disappears we immediately set the
		 * overlap to 0.  The effect of this is that all new
		 * requests will be treated as if the image had no
		 * parent.
		 */
		if (rbd_dev->parent_overlap) {
			rbd_dev->parent_overlap = 0;
			smp_mb();
			rbd_dev_parent_put(rbd_dev);
			pr_info("%s: clone image has been flattened\n",
				rbd_dev->disk->disk_name);
		}

		goto out;	/* No parent?  No problem. */
	}

	/* The ceph file layout needs to fit pool id in 32 bits */

	ret = -EIO;
	if (pool_id > (u64)U32_MAX) {
		rbd_warn(NULL, "parent pool id too large (%llu > %u)",
			(unsigned long long)pool_id, U32_MAX);
		goto out_err;
	}

	image_id = ceph_extract_encoded_string(&p, end, NULL, GFP_KERNEL);
	if (IS_ERR(image_id)) {
		ret = PTR_ERR(image_id);
		goto out_err;
	}
	ceph_decode_64_safe(&p, end, snap_id, out_err);
	ceph_decode_64_safe(&p, end, overlap, out_err);

	/*
	 * The parent won't change (except when the clone is
	 * flattened, already handled that).  So we only need to
	 * record the parent spec we have not already done so.
	 */
	if (!rbd_dev->parent_spec) {
		parent_spec->pool_id = pool_id;
		parent_spec->image_id = image_id;
		parent_spec->snap_id = snap_id;
		rbd_dev->parent_spec = parent_spec;
		parent_spec = NULL;	/* rbd_dev now owns this */
	} else {
		kfree(image_id);
	}

	/*
	 * We always update the parent overlap.  If it's zero we
	 * treat it specially.
	 */
	rbd_dev->parent_overlap = overlap;
	smp_mb();
	if (!overlap) {

		/* A null parent_spec indicates it's the initial probe */

		if (parent_spec) {
			/*
			 * The overlap has become zero, so the clone
			 * must have been resized down to 0 at some
			 * point.  Treat this the same as a flatten.
			 */
			rbd_dev_parent_put(rbd_dev);
			pr_info("%s: clone image now standalone\n",
				rbd_dev->disk->disk_name);
		} else {
			/*
			 * For the initial probe, if we find the
			 * overlap is zero we just pretend there was
			 * no parent image.
			 */
			rbd_warn(rbd_dev, "ignoring parent with overlap 0");
		}
	}
out:
	ret = 0;
out_err:
	kfree(reply_buf);
	rbd_spec_put(parent_spec);

	return ret;
}

static int rbd_dev_v2_striping_info(struct rbd_device *rbd_dev)
{
	struct {
		__le64 stripe_unit;
		__le64 stripe_count;
	} __attribute__ ((packed)) striping_info_buf = { 0 };
	size_t size = sizeof (striping_info_buf);
	void *p;
	u64 obj_size;
	u64 stripe_unit;
	u64 stripe_count;
	int ret;

	ret = rbd_obj_method_sync(rbd_dev, rbd_dev->header_name,
				"rbd", "get_stripe_unit_count", NULL, 0,
				(char *)&striping_info_buf, size);
	dout("%s: rbd_obj_method_sync returned %d\n", __func__, ret);
	if (ret < 0)
		return ret;
	if (ret < size)
		return -ERANGE;

	/*
	 * We don't actually support the "fancy striping" feature
	 * (STRIPINGV2) yet, but if the striping sizes are the
	 * defaults the behavior is the same as before.  So find
	 * out, and only fail if the image has non-default values.
	 */
	ret = -EINVAL;
	obj_size = (u64)1 << rbd_dev->header.obj_order;
	p = &striping_info_buf;
	stripe_unit = ceph_decode_64(&p);
	if (stripe_unit != obj_size) {
		rbd_warn(rbd_dev, "unsupported stripe unit "
				"(got %llu want %llu)",
				stripe_unit, obj_size);
		return -EINVAL;
	}
	stripe_count = ceph_decode_64(&p);
	if (stripe_count != 1) {
		rbd_warn(rbd_dev, "unsupported stripe count "
				"(got %llu want 1)", stripe_count);
		return -EINVAL;
	}
	rbd_dev->header.stripe_unit = stripe_unit;
	rbd_dev->header.stripe_count = stripe_count;

	return 0;
}

static char *rbd_dev_image_name(struct rbd_device *rbd_dev)
{
	size_t image_id_size;
	char *image_id;
	void *p;
	void *end;
	size_t size;
	void *reply_buf = NULL;
	size_t len = 0;
	char *image_name = NULL;
	int ret;

	rbd_assert(!rbd_dev->spec->image_name);

	len = strlen(rbd_dev->spec->image_id);
	image_id_size = sizeof (__le32) + len;
	image_id = kmalloc(image_id_size, GFP_KERNEL);
	if (!image_id)
		return NULL;

	p = image_id;
	end = image_id + image_id_size;
	ceph_encode_string(&p, end, rbd_dev->spec->image_id, (u32)len);

	size = sizeof (__le32) + RBD_IMAGE_NAME_LEN_MAX;
	reply_buf = kmalloc(size, GFP_KERNEL);
	if (!reply_buf)
		goto out;

	ret = rbd_obj_method_sync(rbd_dev, RBD_DIRECTORY,
				"rbd", "dir_get_name",
				image_id, image_id_size,
				reply_buf, size);
	if (ret < 0)
		goto out;
	p = reply_buf;
	end = reply_buf + ret;

	image_name = ceph_extract_encoded_string(&p, end, &len, GFP_KERNEL);
	if (IS_ERR(image_name))
		image_name = NULL;
	else
		dout("%s: name is %s len is %zd\n", __func__, image_name, len);
out:
	kfree(reply_buf);
	kfree(image_id);

	return image_name;
}

static u64 rbd_v1_snap_id_by_name(struct rbd_device *rbd_dev, const char *name)
{
	struct ceph_snap_context *snapc = rbd_dev->header.snapc;
	const char *snap_name;
	u32 which = 0;

	/* Skip over names until we find the one we are looking for */

	snap_name = rbd_dev->header.snap_names;
	while (which < snapc->num_snaps) {
		if (!strcmp(name, snap_name))
			return snapc->snaps[which];
		snap_name += strlen(snap_name) + 1;
		which++;
	}
	return CEPH_NOSNAP;
}

static u64 rbd_v2_snap_id_by_name(struct rbd_device *rbd_dev, const char *name)
{
	struct ceph_snap_context *snapc = rbd_dev->header.snapc;
	u32 which;
	bool found = false;
	u64 snap_id;

	for (which = 0; !found && which < snapc->num_snaps; which++) {
		const char *snap_name;

		snap_id = snapc->snaps[which];
		snap_name = rbd_dev_v2_snap_name(rbd_dev, snap_id);
		if (IS_ERR(snap_name)) {
			/* ignore no-longer existing snapshots */
			if (PTR_ERR(snap_name) == -ENOENT)
				continue;
			else
				break;
		}
		found = !strcmp(name, snap_name);
		kfree(snap_name);
	}
	return found ? snap_id : CEPH_NOSNAP;
}

/*
 * Assumes name is never RBD_SNAP_HEAD_NAME; returns CEPH_NOSNAP if
 * no snapshot by that name is found, or if an error occurs.
 */
static u64 rbd_snap_id_by_name(struct rbd_device *rbd_dev, const char *name)
{
	if (rbd_dev->image_format == 1)
		return rbd_v1_snap_id_by_name(rbd_dev, name);

	return rbd_v2_snap_id_by_name(rbd_dev, name);
}

/*
 * An image being mapped will have everything but the snap id.
 */
static int rbd_spec_fill_snap_id(struct rbd_device *rbd_dev)
{
	struct rbd_spec *spec = rbd_dev->spec;

	rbd_assert(spec->pool_id != CEPH_NOPOOL && spec->pool_name);
	rbd_assert(spec->image_id && spec->image_name);
	rbd_assert(spec->snap_name);

	if (strcmp(spec->snap_name, RBD_SNAP_HEAD_NAME)) {
		u64 snap_id;

		snap_id = rbd_snap_id_by_name(rbd_dev, spec->snap_name);
		if (snap_id == CEPH_NOSNAP)
			return -ENOENT;

		spec->snap_id = snap_id;
	} else {
		spec->snap_id = CEPH_NOSNAP;
	}

	return 0;
}

/*
 * A parent image will have all ids but none of the names.
 *
 * All names in an rbd spec are dynamically allocated.  It's OK if we
 * can't figure out the name for an image id.
 */
static int rbd_spec_fill_names(struct rbd_device *rbd_dev)
{
	struct ceph_osd_client *osdc = &rbd_dev->rbd_client->client->osdc;
	struct rbd_spec *spec = rbd_dev->spec;
	const char *pool_name;
	const char *image_name;
	const char *snap_name;
	int ret;

	rbd_assert(spec->pool_id != CEPH_NOPOOL);
	rbd_assert(spec->image_id);
	rbd_assert(spec->snap_id != CEPH_NOSNAP);

	/* Get the pool name; we have to make our own copy of this */

	pool_name = ceph_pg_pool_name_by_id(osdc->osdmap, spec->pool_id);
	if (!pool_name) {
		rbd_warn(rbd_dev, "no pool with id %llu", spec->pool_id);
		return -EIO;
	}
	pool_name = kstrdup(pool_name, GFP_KERNEL);
	if (!pool_name)
		return -ENOMEM;

	/* Fetch the image name; tolerate failure here */

	image_name = rbd_dev_image_name(rbd_dev);
	if (!image_name)
		rbd_warn(rbd_dev, "unable to get image name");

	/* Fetch the snapshot name */

	snap_name = rbd_snap_name(rbd_dev, spec->snap_id);
	if (IS_ERR(snap_name)) {
		ret = PTR_ERR(snap_name);
		goto out_err;
	}

	spec->pool_name = pool_name;
	spec->image_name = image_name;
	spec->snap_name = snap_name;

	return 0;

out_err:
	kfree(image_name);
	kfree(pool_name);
	return ret;
}

static int rbd_dev_v2_snap_context(struct rbd_device *rbd_dev)
{
	size_t size;
	int ret;
	void *reply_buf;
	void *p;
	void *end;
	u64 seq;
	u32 snap_count;
	struct ceph_snap_context *snapc;
	u32 i;

	/*
	 * We'll need room for the seq value (maximum snapshot id),
	 * snapshot count, and array of that many snapshot ids.
	 * For now we have a fixed upper limit on the number we're
	 * prepared to receive.
	 */
	size = sizeof (__le64) + sizeof (__le32) +
			RBD_MAX_SNAP_COUNT * sizeof (__le64);
	reply_buf = kzalloc(size, GFP_KERNEL);
	if (!reply_buf)
		return -ENOMEM;

	ret = rbd_obj_method_sync(rbd_dev, rbd_dev->header_name,
				"rbd", "get_snapcontext", NULL, 0,
				reply_buf, size);
	dout("%s: rbd_obj_method_sync returned %d\n", __func__, ret);
	if (ret < 0)
		goto out;

	p = reply_buf;
	end = reply_buf + ret;
	ret = -ERANGE;
	ceph_decode_64_safe(&p, end, seq, out);
	ceph_decode_32_safe(&p, end, snap_count, out);

	/*
	 * Make sure the reported number of snapshot ids wouldn't go
	 * beyond the end of our buffer.  But before checking that,
	 * make sure the computed size of the snapshot context we
	 * allocate is representable in a size_t.
	 */
	if (snap_count > (SIZE_MAX - sizeof (struct ceph_snap_context))
				 / sizeof (u64)) {
		ret = -EINVAL;
		goto out;
	}
	if (!ceph_has_room(&p, end, snap_count * sizeof (__le64)))
		goto out;
	ret = 0;

	snapc = ceph_create_snap_context(snap_count, GFP_KERNEL);
	if (!snapc) {
		ret = -ENOMEM;
		goto out;
	}
	snapc->seq = seq;
	for (i = 0; i < snap_count; i++)
		snapc->snaps[i] = ceph_decode_64(&p);

	ceph_put_snap_context(rbd_dev->header.snapc);
	rbd_dev->header.snapc = snapc;

	dout("  snap context seq = %llu, snap_count = %u\n",
		(unsigned long long)seq, (unsigned int)snap_count);
out:
	kfree(reply_buf);

	return ret;
}

static const char *rbd_dev_v2_snap_name(struct rbd_device *rbd_dev,
					u64 snap_id)
{
	size_t size;
	void *reply_buf;
	__le64 snapid;
	int ret;
	void *p;
	void *end;
	char *snap_name;

	size = sizeof (__le32) + RBD_MAX_SNAP_NAME_LEN;
	reply_buf = kmalloc(size, GFP_KERNEL);
	if (!reply_buf)
		return ERR_PTR(-ENOMEM);

	snapid = cpu_to_le64(snap_id);
	ret = rbd_obj_method_sync(rbd_dev, rbd_dev->header_name,
				"rbd", "get_snapshot_name",
				&snapid, sizeof (snapid),
				reply_buf, size);
	dout("%s: rbd_obj_method_sync returned %d\n", __func__, ret);
	if (ret < 0) {
		snap_name = ERR_PTR(ret);
		goto out;
	}

	p = reply_buf;
	end = reply_buf + ret;
	snap_name = ceph_extract_encoded_string(&p, end, NULL, GFP_KERNEL);
	if (IS_ERR(snap_name))
		goto out;

	dout("  snap_id 0x%016llx snap_name = %s\n",
		(unsigned long long)snap_id, snap_name);
out:
	kfree(reply_buf);

	return snap_name;
}

static int rbd_dev_v2_header_info(struct rbd_device *rbd_dev)
{
	bool first_time = rbd_dev->header.object_prefix == NULL;
	int ret;

	ret = rbd_dev_v2_image_size(rbd_dev);
	if (ret)
		return ret;

	if (first_time) {
		ret = rbd_dev_v2_header_onetime(rbd_dev);
		if (ret)
			return ret;
	}

	ret = rbd_dev_v2_snap_context(rbd_dev);
	dout("rbd_dev_v2_snap_context returned %d\n", ret);

	return ret;
}

static int rbd_dev_header_info(struct rbd_device *rbd_dev)
{
	rbd_assert(rbd_image_format_valid(rbd_dev->image_format));

	if (rbd_dev->image_format == 1)
		return rbd_dev_v1_header_info(rbd_dev);

	return rbd_dev_v2_header_info(rbd_dev);
}

static int rbd_bus_add_dev(struct rbd_device *rbd_dev)
{
	struct device *dev;
	int ret;

	dev = &rbd_dev->dev;
	dev->bus = &rbd_bus_type;
	dev->type = &rbd_device_type;
	dev->parent = &rbd_root_dev;
	dev->release = rbd_dev_device_release;
	dev_set_name(dev, "%d", rbd_dev->dev_id);
	ret = device_register(dev);

	return ret;
}

static void rbd_bus_del_dev(struct rbd_device *rbd_dev)
{
	device_unregister(&rbd_dev->dev);
}

/*
 * Get a unique rbd identifier for the given new rbd_dev, and add
 * the rbd_dev to the global list.
 */
static int rbd_dev_id_get(struct rbd_device *rbd_dev)
{
	int new_dev_id;

	new_dev_id = ida_simple_get(&rbd_dev_id_ida,
				    0, minor_to_rbd_dev_id(1 << MINORBITS),
				    GFP_KERNEL);
	if (new_dev_id < 0)
		return new_dev_id;

	rbd_dev->dev_id = new_dev_id;

	spin_lock(&rbd_dev_list_lock);
	list_add_tail(&rbd_dev->node, &rbd_dev_list);
	spin_unlock(&rbd_dev_list_lock);

	dout("rbd_dev %p given dev id %d\n", rbd_dev, rbd_dev->dev_id);

	return 0;
}

/*
 * Remove an rbd_dev from the global list, and record that its
 * identifier is no longer in use.
 */
static void rbd_dev_id_put(struct rbd_device *rbd_dev)
{
	spin_lock(&rbd_dev_list_lock);
	list_del_init(&rbd_dev->node);
	spin_unlock(&rbd_dev_list_lock);

	ida_simple_remove(&rbd_dev_id_ida, rbd_dev->dev_id);

	dout("rbd_dev %p released dev id %d\n", rbd_dev, rbd_dev->dev_id);
}

/*
 * Skips over white space at *buf, and updates *buf to point to the
 * first found non-space character (if any). Returns the length of
 * the token (string of non-white space characters) found.  Note
 * that *buf must be terminated with '\0'.
 */
static inline size_t next_token(const char **buf)
{
        /*
        * These are the characters that produce nonzero for
        * isspace() in the "C" and "POSIX" locales.
        */
        const char *spaces = " \f\n\r\t\v";

        *buf += strspn(*buf, spaces);	/* Find start of token */

	return strcspn(*buf, spaces);   /* Return token length */
}

/*
 * Finds the next token in *buf, and if the provided token buffer is
 * big enough, copies the found token into it.  The result, if
 * copied, is guaranteed to be terminated with '\0'.  Note that *buf
 * must be terminated with '\0' on entry.
 *
 * Returns the length of the token found (not including the '\0').
 * Return value will be 0 if no token is found, and it will be >=
 * token_size if the token would not fit.
 *
 * The *buf pointer will be updated to point beyond the end of the
 * found token.  Note that this occurs even if the token buffer is
 * too small to hold it.
 */
static inline size_t copy_token(const char **buf,
				char *token,
				size_t token_size)
{
        size_t len;

	len = next_token(buf);
	if (len < token_size) {
		memcpy(token, *buf, len);
		*(token + len) = '\0';
	}
	*buf += len;

        return len;
}

/*
 * Finds the next token in *buf, dynamically allocates a buffer big
 * enough to hold a copy of it, and copies the token into the new
 * buffer.  The copy is guaranteed to be terminated with '\0'.  Note
 * that a duplicate buffer is created even for a zero-length token.
 *
 * Returns a pointer to the newly-allocated duplicate, or a null
 * pointer if memory for the duplicate was not available.  If
 * the lenp argument is a non-null pointer, the length of the token
 * (not including the '\0') is returned in *lenp.
 *
 * If successful, the *buf pointer will be updated to point beyond
 * the end of the found token.
 *
 * Note: uses GFP_KERNEL for allocation.
 */
static inline char *dup_token(const char **buf, size_t *lenp)
{
	char *dup;
	size_t len;

	len = next_token(buf);
	dup = kmemdup(*buf, len + 1, GFP_KERNEL);
	if (!dup)
		return NULL;
	*(dup + len) = '\0';
	*buf += len;

	if (lenp)
		*lenp = len;

	return dup;
}

/*
 * Parse the options provided for an "rbd add" (i.e., rbd image
 * mapping) request.  These arrive via a write to /sys/bus/rbd/add,
 * and the data written is passed here via a NUL-terminated buffer.
 * Returns 0 if successful or an error code otherwise.
 *
 * The information extracted from these options is recorded in
 * the other parameters which return dynamically-allocated
 * structures:
 *  ceph_opts
 *      The address of a pointer that will refer to a ceph options
 *      structure.  Caller must release the returned pointer using
 *      ceph_destroy_options() when it is no longer needed.
 *  rbd_opts
 *	Address of an rbd options pointer.  Fully initialized by
 *	this function; caller must release with kfree().
 *  spec
 *	Address of an rbd image specification pointer.  Fully
 *	initialized by this function based on parsed options.
 *	Caller must release with rbd_spec_put().
 *
 * The options passed take this form:
 *  <mon_addrs> <options> <pool_name> <image_name> [<snap_id>]
 * where:
 *  <mon_addrs>
 *      A comma-separated list of one or more monitor addresses.
 *      A monitor address is an ip address, optionally followed
 *      by a port number (separated by a colon).
 *        I.e.:  ip1[:port1][,ip2[:port2]...]
 *  <options>
 *      A comma-separated list of ceph and/or rbd options.
 *  <pool_name>
 *      The name of the rados pool containing the rbd image.
 *  <image_name>
 *      The name of the image in that pool to map.
 *  <snap_id>
 *      An optional snapshot id.  If provided, the mapping will
 *      present data from the image at the time that snapshot was
 *      created.  The image head is used if no snapshot id is
 *      provided.  Snapshot mappings are always read-only.
 */
static int rbd_add_parse_args(const char *buf,
				struct ceph_options **ceph_opts,
				struct rbd_options **opts,
				struct rbd_spec **rbd_spec)
{
	size_t len;
	char *options;
	const char *mon_addrs;
	char *snap_name;
	size_t mon_addrs_size;
	struct rbd_spec *spec = NULL;
	struct rbd_options *rbd_opts = NULL;
	struct ceph_options *copts;
	int ret;

	/* The first four tokens are required */

	len = next_token(&buf);
	if (!len) {
		rbd_warn(NULL, "no monitor address(es) provided");
		return -EINVAL;
	}
	mon_addrs = buf;
	mon_addrs_size = len + 1;
	buf += len;

	ret = -EINVAL;
	options = dup_token(&buf, NULL);
	if (!options)
		return -ENOMEM;
	if (!*options) {
		rbd_warn(NULL, "no options provided");
		goto out_err;
	}

	spec = rbd_spec_alloc();
	if (!spec)
		goto out_mem;

	spec->pool_name = dup_token(&buf, NULL);
	if (!spec->pool_name)
		goto out_mem;
	if (!*spec->pool_name) {
		rbd_warn(NULL, "no pool name provided");
		goto out_err;
	}

	spec->image_name = dup_token(&buf, NULL);
	if (!spec->image_name)
		goto out_mem;
	if (!*spec->image_name) {
		rbd_warn(NULL, "no image name provided");
		goto out_err;
	}

	/*
	 * Snapshot name is optional; default is to use "-"
	 * (indicating the head/no snapshot).
	 */
	len = next_token(&buf);
	if (!len) {
		buf = RBD_SNAP_HEAD_NAME; /* No snapshot supplied */
		len = sizeof (RBD_SNAP_HEAD_NAME) - 1;
	} else if (len > RBD_MAX_SNAP_NAME_LEN) {
		ret = -ENAMETOOLONG;
		goto out_err;
	}
	snap_name = kmemdup(buf, len + 1, GFP_KERNEL);
	if (!snap_name)
		goto out_mem;
	*(snap_name + len) = '\0';
	spec->snap_name = snap_name;

	/* Initialize all rbd options to the defaults */

	rbd_opts = kzalloc(sizeof (*rbd_opts), GFP_KERNEL);
	if (!rbd_opts)
		goto out_mem;

	rbd_opts->read_only = RBD_READ_ONLY_DEFAULT;

	copts = ceph_parse_options(options, mon_addrs,
					mon_addrs + mon_addrs_size - 1,
					parse_rbd_opts_token, rbd_opts);
	if (IS_ERR(copts)) {
		ret = PTR_ERR(copts);
		goto out_err;
	}
	kfree(options);

	*ceph_opts = copts;
	*opts = rbd_opts;
	*rbd_spec = spec;

	return 0;
out_mem:
	ret = -ENOMEM;
out_err:
	kfree(rbd_opts);
	rbd_spec_put(spec);
	kfree(options);

	return ret;
}

/*
 * Return pool id (>= 0) or a negative error code.
 */
static int rbd_add_get_pool_id(struct rbd_client *rbdc, const char *pool_name)
{
	u64 newest_epoch;
	unsigned long timeout = rbdc->client->options->mount_timeout * HZ;
	int tries = 0;
	int ret;

again:
	ret = ceph_pg_poolid_by_name(rbdc->client->osdc.osdmap, pool_name);
	if (ret == -ENOENT && tries++ < 1) {
		ret = ceph_monc_do_get_version(&rbdc->client->monc, "osdmap",
					       &newest_epoch);
		if (ret < 0)
			return ret;

		if (rbdc->client->osdc.osdmap->epoch < newest_epoch) {
			ceph_monc_request_next_osdmap(&rbdc->client->monc);
			(void) ceph_monc_wait_osdmap(&rbdc->client->monc,
						     newest_epoch, timeout);
			goto again;
		} else {
			/* the osdmap we have is new enough */
			return -ENOENT;
		}
	}

	return ret;
}

/*
 * An rbd format 2 image has a unique identifier, distinct from the
 * name given to it by the user.  Internally, that identifier is
 * what's used to specify the names of objects related to the image.
 *
 * A special "rbd id" object is used to map an rbd image name to its
 * id.  If that object doesn't exist, then there is no v2 rbd image
 * with the supplied name.
 *
 * This function will record the given rbd_dev's image_id field if
 * it can be determined, and in that case will return 0.  If any
 * errors occur a negative errno will be returned and the rbd_dev's
 * image_id field will be unchanged (and should be NULL).
 */
static int rbd_dev_image_id(struct rbd_device *rbd_dev)
{
	int ret;
	size_t size;
	char *object_name;
	void *response;
	char *image_id;

	/*
	 * When probing a parent image, the image id is already
	 * known (and the image name likely is not).  There's no
	 * need to fetch the image id again in this case.  We
	 * do still need to set the image format though.
	 */
	if (rbd_dev->spec->image_id) {
		rbd_dev->image_format = *rbd_dev->spec->image_id ? 2 : 1;

		return 0;
	}

	/*
	 * First, see if the format 2 image id file exists, and if
	 * so, get the image's persistent id from it.
	 */
	size = sizeof (RBD_ID_PREFIX) + strlen(rbd_dev->spec->image_name);
	object_name = kmalloc(size, GFP_NOIO);
	if (!object_name)
		return -ENOMEM;
	sprintf(object_name, "%s%s", RBD_ID_PREFIX, rbd_dev->spec->image_name);
	dout("rbd id object name is %s\n", object_name);

	/* Response will be an encoded string, which includes a length */

	size = sizeof (__le32) + RBD_IMAGE_ID_LEN_MAX;
	response = kzalloc(size, GFP_NOIO);
	if (!response) {
		ret = -ENOMEM;
		goto out;
	}

	/* If it doesn't exist we'll assume it's a format 1 image */

	ret = rbd_obj_method_sync(rbd_dev, object_name,
				"rbd", "get_id", NULL, 0,
				response, RBD_IMAGE_ID_LEN_MAX);
	dout("%s: rbd_obj_method_sync returned %d\n", __func__, ret);
	if (ret == -ENOENT) {
		image_id = kstrdup("", GFP_KERNEL);
		ret = image_id ? 0 : -ENOMEM;
		if (!ret)
			rbd_dev->image_format = 1;
	} else if (ret > sizeof (__le32)) {
		void *p = response;

		image_id = ceph_extract_encoded_string(&p, p + ret,
						NULL, GFP_NOIO);
		ret = PTR_ERR_OR_ZERO(image_id);
		if (!ret)
			rbd_dev->image_format = 2;
	} else {
		ret = -EINVAL;
	}

	if (!ret) {
		rbd_dev->spec->image_id = image_id;
		dout("image_id is %s\n", image_id);
	}
out:
	kfree(response);
	kfree(object_name);

	return ret;
}

/*
 * Undo whatever state changes are made by v1 or v2 header info
 * call.
 */
static void rbd_dev_unprobe(struct rbd_device *rbd_dev)
{
	struct rbd_image_header	*header;

	/* Drop parent reference unless it's already been done (or none) */

	if (rbd_dev->parent_overlap)
		rbd_dev_parent_put(rbd_dev);

	/* Free dynamic fields from the header, then zero it out */

	header = &rbd_dev->header;
	ceph_put_snap_context(header->snapc);
	kfree(header->snap_sizes);
	kfree(header->snap_names);
	kfree(header->object_prefix);
	memset(header, 0, sizeof (*header));
}

static int rbd_dev_v2_header_onetime(struct rbd_device *rbd_dev)
{
	int ret;

	ret = rbd_dev_v2_object_prefix(rbd_dev);
	if (ret)
		goto out_err;

	/*
	 * Get the and check features for the image.  Currently the
	 * features are assumed to never change.
	 */
	ret = rbd_dev_v2_features(rbd_dev);
	if (ret)
		goto out_err;

	/* If the image supports fancy striping, get its parameters */

	if (rbd_dev->header.features & RBD_FEATURE_STRIPINGV2) {
		ret = rbd_dev_v2_striping_info(rbd_dev);
		if (ret < 0)
			goto out_err;
	}
	/* No support for crypto and compression type format 2 images */

	return 0;
out_err:
	rbd_dev->header.features = 0;
	kfree(rbd_dev->header.object_prefix);
	rbd_dev->header.object_prefix = NULL;

	return ret;
}

static int rbd_dev_probe_parent(struct rbd_device *rbd_dev)
{
	struct rbd_device *parent = NULL;
	struct rbd_spec *parent_spec;
	struct rbd_client *rbdc;
	int ret;

	if (!rbd_dev->parent_spec)
		return 0;
	/*
	 * We need to pass a reference to the client and the parent
	 * spec when creating the parent rbd_dev.  Images related by
	 * parent/child relationships always share both.
	 */
	parent_spec = rbd_spec_get(rbd_dev->parent_spec);
	rbdc = __rbd_get_client(rbd_dev->rbd_client);

	ret = -ENOMEM;
	parent = rbd_dev_create(rbdc, parent_spec);
	if (!parent)
		goto out_err;

	ret = rbd_dev_image_probe(parent, false);
	if (ret < 0)
		goto out_err;
	rbd_dev->parent = parent;
	atomic_set(&rbd_dev->parent_ref, 1);

	return 0;
out_err:
	if (parent) {
		rbd_dev_unparent(rbd_dev);
		kfree(rbd_dev->header_name);
		rbd_dev_destroy(parent);
	} else {
		rbd_put_client(rbdc);
		rbd_spec_put(parent_spec);
	}

	return ret;
}

static int rbd_dev_device_setup(struct rbd_device *rbd_dev)
{
	int ret;

	/* Get an id and fill in device name. */

	ret = rbd_dev_id_get(rbd_dev);
	if (ret)
		return ret;

	BUILD_BUG_ON(DEV_NAME_LEN
			< sizeof (RBD_DRV_NAME) + MAX_INT_FORMAT_WIDTH);
	sprintf(rbd_dev->name, "%s%d", RBD_DRV_NAME, rbd_dev->dev_id);

	/* Record our major and minor device numbers. */

	if (!single_major) {
		ret = register_blkdev(0, rbd_dev->name);
		if (ret < 0)
			goto err_out_id;

		rbd_dev->major = ret;
		rbd_dev->minor = 0;
	} else {
		rbd_dev->major = rbd_major;
		rbd_dev->minor = rbd_dev_id_to_minor(rbd_dev->dev_id);
	}

	/* Set up the blkdev mapping. */

	ret = rbd_init_disk(rbd_dev);
	if (ret)
		goto err_out_blkdev;

	ret = rbd_dev_mapping_set(rbd_dev);
	if (ret)
		goto err_out_disk;

	set_capacity(rbd_dev->disk, rbd_dev->mapping.size / SECTOR_SIZE);
	set_disk_ro(rbd_dev->disk, rbd_dev->mapping.read_only);

<<<<<<< HEAD
	rbd_dev->rq_wq = alloc_workqueue(rbd_dev->disk->disk_name, 0, 0);
	if (!rbd_dev->rq_wq)
		goto err_out_mapping;
=======
	rbd_dev->rq_wq = alloc_workqueue("%s", 0, 0, rbd_dev->disk->disk_name);
	if (!rbd_dev->rq_wq) {
		ret = -ENOMEM;
		goto err_out_mapping;
	}
>>>>>>> 9e82bf01

	ret = rbd_bus_add_dev(rbd_dev);
	if (ret)
		goto err_out_workqueue;

	/* Everything's ready.  Announce the disk to the world. */

	set_bit(RBD_DEV_FLAG_EXISTS, &rbd_dev->flags);
	add_disk(rbd_dev->disk);

	pr_info("%s: added with size 0x%llx\n", rbd_dev->disk->disk_name,
		(unsigned long long) rbd_dev->mapping.size);

	return ret;

err_out_workqueue:
	destroy_workqueue(rbd_dev->rq_wq);
	rbd_dev->rq_wq = NULL;
err_out_mapping:
	rbd_dev_mapping_clear(rbd_dev);
err_out_disk:
	rbd_free_disk(rbd_dev);
err_out_blkdev:
	if (!single_major)
		unregister_blkdev(rbd_dev->major, rbd_dev->name);
err_out_id:
	rbd_dev_id_put(rbd_dev);
	rbd_dev_mapping_clear(rbd_dev);

	return ret;
}

static int rbd_dev_header_name(struct rbd_device *rbd_dev)
{
	struct rbd_spec *spec = rbd_dev->spec;
	size_t size;

	/* Record the header object name for this rbd image. */

	rbd_assert(rbd_image_format_valid(rbd_dev->image_format));

	if (rbd_dev->image_format == 1)
		size = strlen(spec->image_name) + sizeof (RBD_SUFFIX);
	else
		size = sizeof (RBD_HEADER_PREFIX) + strlen(spec->image_id);

	rbd_dev->header_name = kmalloc(size, GFP_KERNEL);
	if (!rbd_dev->header_name)
		return -ENOMEM;

	if (rbd_dev->image_format == 1)
		sprintf(rbd_dev->header_name, "%s%s",
			spec->image_name, RBD_SUFFIX);
	else
		sprintf(rbd_dev->header_name, "%s%s",
			RBD_HEADER_PREFIX, spec->image_id);
	return 0;
}

static void rbd_dev_image_release(struct rbd_device *rbd_dev)
{
	rbd_dev_unprobe(rbd_dev);
	kfree(rbd_dev->header_name);
	rbd_dev->header_name = NULL;
	rbd_dev->image_format = 0;
	kfree(rbd_dev->spec->image_id);
	rbd_dev->spec->image_id = NULL;

	rbd_dev_destroy(rbd_dev);
}

/*
 * Probe for the existence of the header object for the given rbd
 * device.  If this image is the one being mapped (i.e., not a
 * parent), initiate a watch on its header object before using that
 * object to get detailed information about the rbd image.
 */
static int rbd_dev_image_probe(struct rbd_device *rbd_dev, bool mapping)
{
	int ret;

	/*
	 * Get the id from the image id object.  Unless there's an
	 * error, rbd_dev->spec->image_id will be filled in with
	 * a dynamically-allocated string, and rbd_dev->image_format
	 * will be set to either 1 or 2.
	 */
	ret = rbd_dev_image_id(rbd_dev);
	if (ret)
		return ret;

	ret = rbd_dev_header_name(rbd_dev);
	if (ret)
		goto err_out_format;

	if (mapping) {
		ret = rbd_dev_header_watch_sync(rbd_dev);
		if (ret)
			goto out_header_name;
	}

	ret = rbd_dev_header_info(rbd_dev);
	if (ret)
		goto err_out_watch;

	/*
	 * If this image is the one being mapped, we have pool name and
	 * id, image name and id, and snap name - need to fill snap id.
	 * Otherwise this is a parent image, identified by pool, image
	 * and snap ids - need to fill in names for those ids.
	 */
	if (mapping)
		ret = rbd_spec_fill_snap_id(rbd_dev);
	else
		ret = rbd_spec_fill_names(rbd_dev);
	if (ret)
		goto err_out_probe;

	if (rbd_dev->header.features & RBD_FEATURE_LAYERING) {
		ret = rbd_dev_v2_parent_info(rbd_dev);
		if (ret)
			goto err_out_probe;

		/*
		 * Need to warn users if this image is the one being
		 * mapped and has a parent.
		 */
		if (mapping && rbd_dev->parent_spec)
			rbd_warn(rbd_dev,
				 "WARNING: kernel layering is EXPERIMENTAL!");
	}

	ret = rbd_dev_probe_parent(rbd_dev);
	if (ret)
		goto err_out_probe;

	dout("discovered format %u image, header name is %s\n",
		rbd_dev->image_format, rbd_dev->header_name);
	return 0;

err_out_probe:
	rbd_dev_unprobe(rbd_dev);
err_out_watch:
	if (mapping)
		rbd_dev_header_unwatch_sync(rbd_dev);
out_header_name:
	kfree(rbd_dev->header_name);
	rbd_dev->header_name = NULL;
err_out_format:
	rbd_dev->image_format = 0;
	kfree(rbd_dev->spec->image_id);
	rbd_dev->spec->image_id = NULL;
	return ret;
}

static ssize_t do_rbd_add(struct bus_type *bus,
			  const char *buf,
			  size_t count)
{
	struct rbd_device *rbd_dev = NULL;
	struct ceph_options *ceph_opts = NULL;
	struct rbd_options *rbd_opts = NULL;
	struct rbd_spec *spec = NULL;
	struct rbd_client *rbdc;
	bool read_only;
	int rc = -ENOMEM;

	if (!try_module_get(THIS_MODULE))
		return -ENODEV;

	/* parse add command */
	rc = rbd_add_parse_args(buf, &ceph_opts, &rbd_opts, &spec);
	if (rc < 0)
		goto err_out_module;
	read_only = rbd_opts->read_only;
	kfree(rbd_opts);
	rbd_opts = NULL;	/* done with this */

	rbdc = rbd_get_client(ceph_opts);
	if (IS_ERR(rbdc)) {
		rc = PTR_ERR(rbdc);
		goto err_out_args;
	}

	/* pick the pool */
	rc = rbd_add_get_pool_id(rbdc, spec->pool_name);
	if (rc < 0)
		goto err_out_client;
	spec->pool_id = (u64)rc;

	/* The ceph file layout needs to fit pool id in 32 bits */

	if (spec->pool_id > (u64)U32_MAX) {
		rbd_warn(NULL, "pool id too large (%llu > %u)",
				(unsigned long long)spec->pool_id, U32_MAX);
		rc = -EIO;
		goto err_out_client;
	}

	rbd_dev = rbd_dev_create(rbdc, spec);
	if (!rbd_dev)
		goto err_out_client;
	rbdc = NULL;		/* rbd_dev now owns this */
	spec = NULL;		/* rbd_dev now owns this */

	rc = rbd_dev_image_probe(rbd_dev, true);
	if (rc < 0)
		goto err_out_rbd_dev;

	/* If we are mapping a snapshot it must be marked read-only */

	if (rbd_dev->spec->snap_id != CEPH_NOSNAP)
		read_only = true;
	rbd_dev->mapping.read_only = read_only;

	rc = rbd_dev_device_setup(rbd_dev);
	if (rc) {
		/*
		 * rbd_dev_header_unwatch_sync() can't be moved into
		 * rbd_dev_image_release() without refactoring, see
		 * commit 1f3ef78861ac.
		 */
		rbd_dev_header_unwatch_sync(rbd_dev);
		rbd_dev_image_release(rbd_dev);
		goto err_out_module;
	}

	return count;

err_out_rbd_dev:
	rbd_dev_destroy(rbd_dev);
err_out_client:
	rbd_put_client(rbdc);
err_out_args:
	rbd_spec_put(spec);
err_out_module:
	module_put(THIS_MODULE);

	dout("Error adding device %s\n", buf);

	return (ssize_t)rc;
}

static ssize_t rbd_add(struct bus_type *bus,
		       const char *buf,
		       size_t count)
{
	if (single_major)
		return -EINVAL;

	return do_rbd_add(bus, buf, count);
}

static ssize_t rbd_add_single_major(struct bus_type *bus,
				    const char *buf,
				    size_t count)
{
	return do_rbd_add(bus, buf, count);
}

static void rbd_dev_device_release(struct device *dev)
{
	struct rbd_device *rbd_dev = dev_to_rbd_dev(dev);

	destroy_workqueue(rbd_dev->rq_wq);
	rbd_free_disk(rbd_dev);
	clear_bit(RBD_DEV_FLAG_EXISTS, &rbd_dev->flags);
	rbd_dev_mapping_clear(rbd_dev);
	if (!single_major)
		unregister_blkdev(rbd_dev->major, rbd_dev->name);
	rbd_dev_id_put(rbd_dev);
	rbd_dev_mapping_clear(rbd_dev);
}

static void rbd_dev_remove_parent(struct rbd_device *rbd_dev)
{
	while (rbd_dev->parent) {
		struct rbd_device *first = rbd_dev;
		struct rbd_device *second = first->parent;
		struct rbd_device *third;

		/*
		 * Follow to the parent with no grandparent and
		 * remove it.
		 */
		while (second && (third = second->parent)) {
			first = second;
			second = third;
		}
		rbd_assert(second);
		rbd_dev_image_release(second);
		first->parent = NULL;
		first->parent_overlap = 0;

		rbd_assert(first->parent_spec);
		rbd_spec_put(first->parent_spec);
		first->parent_spec = NULL;
	}
}

static ssize_t do_rbd_remove(struct bus_type *bus,
			     const char *buf,
			     size_t count)
{
	struct rbd_device *rbd_dev = NULL;
	struct list_head *tmp;
	int dev_id;
	unsigned long ul;
	bool already = false;
	int ret;

	ret = kstrtoul(buf, 10, &ul);
	if (ret)
		return ret;

	/* convert to int; abort if we lost anything in the conversion */
	dev_id = (int)ul;
	if (dev_id != ul)
		return -EINVAL;

	ret = -ENOENT;
	spin_lock(&rbd_dev_list_lock);
	list_for_each(tmp, &rbd_dev_list) {
		rbd_dev = list_entry(tmp, struct rbd_device, node);
		if (rbd_dev->dev_id == dev_id) {
			ret = 0;
			break;
		}
	}
	if (!ret) {
		spin_lock_irq(&rbd_dev->lock);
		if (rbd_dev->open_count)
			ret = -EBUSY;
		else
			already = test_and_set_bit(RBD_DEV_FLAG_REMOVING,
							&rbd_dev->flags);
		spin_unlock_irq(&rbd_dev->lock);
	}
	spin_unlock(&rbd_dev_list_lock);
	if (ret < 0 || already)
		return ret;

	rbd_dev_header_unwatch_sync(rbd_dev);
	/*
	 * flush remaining watch callbacks - these must be complete
	 * before the osd_client is shutdown
	 */
	dout("%s: flushing notifies", __func__);
	ceph_osdc_flush_notifies(&rbd_dev->rbd_client->client->osdc);

	/*
	 * Don't free anything from rbd_dev->disk until after all
	 * notifies are completely processed. Otherwise
	 * rbd_bus_del_dev() will race with rbd_watch_cb(), resulting
	 * in a potential use after free of rbd_dev->disk or rbd_dev.
	 */
	rbd_bus_del_dev(rbd_dev);
	rbd_dev_image_release(rbd_dev);
	module_put(THIS_MODULE);

	return count;
}

static ssize_t rbd_remove(struct bus_type *bus,
			  const char *buf,
			  size_t count)
{
	if (single_major)
		return -EINVAL;

	return do_rbd_remove(bus, buf, count);
}

static ssize_t rbd_remove_single_major(struct bus_type *bus,
				       const char *buf,
				       size_t count)
{
	return do_rbd_remove(bus, buf, count);
}

/*
 * create control files in sysfs
 * /sys/bus/rbd/...
 */
static int rbd_sysfs_init(void)
{
	int ret;

	ret = device_register(&rbd_root_dev);
	if (ret < 0)
		return ret;

	ret = bus_register(&rbd_bus_type);
	if (ret < 0)
		device_unregister(&rbd_root_dev);

	return ret;
}

static void rbd_sysfs_cleanup(void)
{
	bus_unregister(&rbd_bus_type);
	device_unregister(&rbd_root_dev);
}

static int rbd_slab_init(void)
{
	rbd_assert(!rbd_img_request_cache);
	rbd_img_request_cache = kmem_cache_create("rbd_img_request",
					sizeof (struct rbd_img_request),
					__alignof__(struct rbd_img_request),
					0, NULL);
	if (!rbd_img_request_cache)
		return -ENOMEM;

	rbd_assert(!rbd_obj_request_cache);
	rbd_obj_request_cache = kmem_cache_create("rbd_obj_request",
					sizeof (struct rbd_obj_request),
					__alignof__(struct rbd_obj_request),
					0, NULL);
	if (!rbd_obj_request_cache)
		goto out_err;

	rbd_assert(!rbd_segment_name_cache);
	rbd_segment_name_cache = kmem_cache_create("rbd_segment_name",
					CEPH_MAX_OID_NAME_LEN + 1, 1, 0, NULL);
	if (rbd_segment_name_cache)
		return 0;
out_err:
	if (rbd_obj_request_cache) {
		kmem_cache_destroy(rbd_obj_request_cache);
		rbd_obj_request_cache = NULL;
	}

	kmem_cache_destroy(rbd_img_request_cache);
	rbd_img_request_cache = NULL;

	return -ENOMEM;
}

static void rbd_slab_exit(void)
{
	rbd_assert(rbd_segment_name_cache);
	kmem_cache_destroy(rbd_segment_name_cache);
	rbd_segment_name_cache = NULL;

	rbd_assert(rbd_obj_request_cache);
	kmem_cache_destroy(rbd_obj_request_cache);
	rbd_obj_request_cache = NULL;

	rbd_assert(rbd_img_request_cache);
	kmem_cache_destroy(rbd_img_request_cache);
	rbd_img_request_cache = NULL;
}

static int __init rbd_init(void)
{
	int rc;

	if (!libceph_compatible(NULL)) {
		rbd_warn(NULL, "libceph incompatibility (quitting)");
		return -EINVAL;
	}

	rc = rbd_slab_init();
	if (rc)
		return rc;

	if (single_major) {
		rbd_major = register_blkdev(0, RBD_DRV_NAME);
		if (rbd_major < 0) {
			rc = rbd_major;
			goto err_out_slab;
		}
	}

	rc = rbd_sysfs_init();
	if (rc)
		goto err_out_blkdev;

	if (single_major)
		pr_info("loaded (major %d)\n", rbd_major);
	else
		pr_info("loaded\n");

	return 0;

err_out_blkdev:
	if (single_major)
		unregister_blkdev(rbd_major, RBD_DRV_NAME);
err_out_slab:
	rbd_slab_exit();
	return rc;
}

static void __exit rbd_exit(void)
{
	ida_destroy(&rbd_dev_id_ida);
	rbd_sysfs_cleanup();
	if (single_major)
		unregister_blkdev(rbd_major, RBD_DRV_NAME);
	rbd_slab_exit();
}

module_init(rbd_init);
module_exit(rbd_exit);

MODULE_AUTHOR("Alex Elder <elder@inktank.com>");
MODULE_AUTHOR("Sage Weil <sage@newdream.net>");
MODULE_AUTHOR("Yehuda Sadeh <yehuda@hq.newdream.net>");
/* following authorship retained from original osdblk.c */
MODULE_AUTHOR("Jeff Garzik <jeff@garzik.org>");

MODULE_DESCRIPTION("RADOS Block Device (RBD) driver");
MODULE_LICENSE("GPL");<|MERGE_RESOLUTION|>--- conflicted
+++ resolved
@@ -5087,17 +5087,11 @@
 	set_capacity(rbd_dev->disk, rbd_dev->mapping.size / SECTOR_SIZE);
 	set_disk_ro(rbd_dev->disk, rbd_dev->mapping.read_only);
 
-<<<<<<< HEAD
-	rbd_dev->rq_wq = alloc_workqueue(rbd_dev->disk->disk_name, 0, 0);
-	if (!rbd_dev->rq_wq)
-		goto err_out_mapping;
-=======
 	rbd_dev->rq_wq = alloc_workqueue("%s", 0, 0, rbd_dev->disk->disk_name);
 	if (!rbd_dev->rq_wq) {
 		ret = -ENOMEM;
 		goto err_out_mapping;
 	}
->>>>>>> 9e82bf01
 
 	ret = rbd_bus_add_dev(rbd_dev);
 	if (ret)
