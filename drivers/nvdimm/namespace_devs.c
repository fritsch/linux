/*
 * Copyright(c) 2013-2015 Intel Corporation. All rights reserved.
 *
 * This program is free software; you can redistribute it and/or modify
 * it under the terms of version 2 of the GNU General Public License as
 * published by the Free Software Foundation.
 *
 * This program is distributed in the hope that it will be useful, but
 * WITHOUT ANY WARRANTY; without even the implied warranty of
 * MERCHANTABILITY or FITNESS FOR A PARTICULAR PURPOSE.  See the GNU
 * General Public License for more details.
 */
#include <linux/module.h>
#include <linux/device.h>
#include <linux/sort.h>
#include <linux/slab.h>
#include <linux/pmem.h>
#include <linux/list.h>
#include <linux/nd.h>
#include "nd-core.h"
#include "nd.h"

static void namespace_io_release(struct device *dev)
{
	struct nd_namespace_io *nsio = to_nd_namespace_io(dev);

	kfree(nsio);
}

static void namespace_pmem_release(struct device *dev)
{
	struct nd_namespace_pmem *nspm = to_nd_namespace_pmem(dev);
	struct nd_region *nd_region = to_nd_region(dev->parent);

	if (nspm->id >= 0)
		ida_simple_remove(&nd_region->ns_ida, nspm->id);
	kfree(nspm->alt_name);
	kfree(nspm->uuid);
	kfree(nspm);
}

static void namespace_blk_release(struct device *dev)
{
	struct nd_namespace_blk *nsblk = to_nd_namespace_blk(dev);
	struct nd_region *nd_region = to_nd_region(dev->parent);

	if (nsblk->id >= 0)
		ida_simple_remove(&nd_region->ns_ida, nsblk->id);
	kfree(nsblk->alt_name);
	kfree(nsblk->uuid);
	kfree(nsblk->res);
	kfree(nsblk);
}

static struct device_type namespace_io_device_type = {
	.name = "nd_namespace_io",
	.release = namespace_io_release,
};

static struct device_type namespace_pmem_device_type = {
	.name = "nd_namespace_pmem",
	.release = namespace_pmem_release,
};

static struct device_type namespace_blk_device_type = {
	.name = "nd_namespace_blk",
	.release = namespace_blk_release,
};

static bool is_namespace_pmem(const struct device *dev)
{
	return dev ? dev->type == &namespace_pmem_device_type : false;
}

static bool is_namespace_blk(const struct device *dev)
{
	return dev ? dev->type == &namespace_blk_device_type : false;
}

static bool is_namespace_io(const struct device *dev)
{
	return dev ? dev->type == &namespace_io_device_type : false;
}

static int is_uuid_busy(struct device *dev, void *data)
{
	u8 *uuid1 = data, *uuid2 = NULL;

	if (is_namespace_pmem(dev)) {
		struct nd_namespace_pmem *nspm = to_nd_namespace_pmem(dev);

		uuid2 = nspm->uuid;
	} else if (is_namespace_blk(dev)) {
		struct nd_namespace_blk *nsblk = to_nd_namespace_blk(dev);

		uuid2 = nsblk->uuid;
	} else if (is_nd_btt(dev)) {
		struct nd_btt *nd_btt = to_nd_btt(dev);

		uuid2 = nd_btt->uuid;
	} else if (is_nd_pfn(dev)) {
		struct nd_pfn *nd_pfn = to_nd_pfn(dev);

		uuid2 = nd_pfn->uuid;
	}

	if (uuid2 && memcmp(uuid1, uuid2, NSLABEL_UUID_LEN) == 0)
		return -EBUSY;

	return 0;
}

static int is_namespace_uuid_busy(struct device *dev, void *data)
{
	if (is_nd_pmem(dev) || is_nd_blk(dev))
		return device_for_each_child(dev, data, is_uuid_busy);
	return 0;
}

/**
 * nd_is_uuid_unique - verify that no other namespace has @uuid
 * @dev: any device on a nvdimm_bus
 * @uuid: uuid to check
 */
bool nd_is_uuid_unique(struct device *dev, u8 *uuid)
{
	struct nvdimm_bus *nvdimm_bus = walk_to_nvdimm_bus(dev);

	if (!nvdimm_bus)
		return false;
	WARN_ON_ONCE(!is_nvdimm_bus_locked(&nvdimm_bus->dev));
	if (device_for_each_child(&nvdimm_bus->dev, uuid,
				is_namespace_uuid_busy) != 0)
		return false;
	return true;
}

bool pmem_should_map_pages(struct device *dev)
{
	struct nd_region *nd_region = to_nd_region(dev->parent);
	struct nd_namespace_io *nsio;

	if (!IS_ENABLED(CONFIG_ZONE_DEVICE))
		return false;

	if (!test_bit(ND_REGION_PAGEMAP, &nd_region->flags))
		return false;

	if (is_nd_pfn(dev) || is_nd_btt(dev))
		return false;

	nsio = to_nd_namespace_io(dev);
	if (region_intersects(nsio->res.start, resource_size(&nsio->res),
				IORESOURCE_SYSTEM_RAM,
				IORES_DESC_NONE) == REGION_MIXED)
		return false;

#ifdef ARCH_MEMREMAP_PMEM
	return ARCH_MEMREMAP_PMEM == MEMREMAP_WB;
#else
	return false;
#endif
}
EXPORT_SYMBOL(pmem_should_map_pages);

const char *nvdimm_namespace_disk_name(struct nd_namespace_common *ndns,
		char *name)
{
	struct nd_region *nd_region = to_nd_region(ndns->dev.parent);
	const char *suffix = NULL;

	if (ndns->claim && is_nd_btt(ndns->claim))
		suffix = "s";

	if (is_namespace_pmem(&ndns->dev) || is_namespace_io(&ndns->dev)) {
		int nsidx = 0;

		if (is_namespace_pmem(&ndns->dev)) {
			struct nd_namespace_pmem *nspm;

			nspm = to_nd_namespace_pmem(&ndns->dev);
			nsidx = nspm->id;
		}

		if (nsidx)
			sprintf(name, "pmem%d.%d%s", nd_region->id, nsidx,
					suffix ? suffix : "");
		else
			sprintf(name, "pmem%d%s", nd_region->id,
					suffix ? suffix : "");
	} else if (is_namespace_blk(&ndns->dev)) {
		struct nd_namespace_blk *nsblk;

		nsblk = to_nd_namespace_blk(&ndns->dev);
		sprintf(name, "ndblk%d.%d%s", nd_region->id, nsblk->id,
				suffix ? suffix : "");
	} else {
		return NULL;
	}

	return name;
}
EXPORT_SYMBOL(nvdimm_namespace_disk_name);

const u8 *nd_dev_to_uuid(struct device *dev)
{
	static const u8 null_uuid[16];

	if (!dev)
		return null_uuid;

	if (is_namespace_pmem(dev)) {
		struct nd_namespace_pmem *nspm = to_nd_namespace_pmem(dev);

		return nspm->uuid;
	} else if (is_namespace_blk(dev)) {
		struct nd_namespace_blk *nsblk = to_nd_namespace_blk(dev);

		return nsblk->uuid;
	} else
		return null_uuid;
}
EXPORT_SYMBOL(nd_dev_to_uuid);

static ssize_t nstype_show(struct device *dev,
		struct device_attribute *attr, char *buf)
{
	struct nd_region *nd_region = to_nd_region(dev->parent);

	return sprintf(buf, "%d\n", nd_region_to_nstype(nd_region));
}
static DEVICE_ATTR_RO(nstype);

static ssize_t __alt_name_store(struct device *dev, const char *buf,
		const size_t len)
{
	char *input, *pos, *alt_name, **ns_altname;
	ssize_t rc;

	if (is_namespace_pmem(dev)) {
		struct nd_namespace_pmem *nspm = to_nd_namespace_pmem(dev);

		ns_altname = &nspm->alt_name;
	} else if (is_namespace_blk(dev)) {
		struct nd_namespace_blk *nsblk = to_nd_namespace_blk(dev);

		ns_altname = &nsblk->alt_name;
	} else
		return -ENXIO;

	if (dev->driver || to_ndns(dev)->claim)
		return -EBUSY;

	input = kmemdup(buf, len + 1, GFP_KERNEL);
	if (!input)
		return -ENOMEM;

	input[len] = '\0';
	pos = strim(input);
	if (strlen(pos) + 1 > NSLABEL_NAME_LEN) {
		rc = -EINVAL;
		goto out;
	}

	alt_name = kzalloc(NSLABEL_NAME_LEN, GFP_KERNEL);
	if (!alt_name) {
		rc = -ENOMEM;
		goto out;
	}
	kfree(*ns_altname);
	*ns_altname = alt_name;
	sprintf(*ns_altname, "%s", pos);
	rc = len;

out:
	kfree(input);
	return rc;
}

static resource_size_t nd_namespace_blk_size(struct nd_namespace_blk *nsblk)
{
	struct nd_region *nd_region = to_nd_region(nsblk->common.dev.parent);
	struct nd_mapping *nd_mapping = &nd_region->mapping[0];
	struct nvdimm_drvdata *ndd = to_ndd(nd_mapping);
	struct nd_label_id label_id;
	resource_size_t size = 0;
	struct resource *res;

	if (!nsblk->uuid)
		return 0;
	nd_label_gen_id(&label_id, nsblk->uuid, NSLABEL_FLAG_LOCAL);
	for_each_dpa_resource(ndd, res)
		if (strcmp(res->name, label_id.id) == 0)
			size += resource_size(res);
	return size;
}

static bool __nd_namespace_blk_validate(struct nd_namespace_blk *nsblk)
{
	struct nd_region *nd_region = to_nd_region(nsblk->common.dev.parent);
	struct nd_mapping *nd_mapping = &nd_region->mapping[0];
	struct nvdimm_drvdata *ndd = to_ndd(nd_mapping);
	struct nd_label_id label_id;
	struct resource *res;
	int count, i;

	if (!nsblk->uuid || !nsblk->lbasize || !ndd)
		return false;

	count = 0;
	nd_label_gen_id(&label_id, nsblk->uuid, NSLABEL_FLAG_LOCAL);
	for_each_dpa_resource(ndd, res) {
		if (strcmp(res->name, label_id.id) != 0)
			continue;
		/*
		 * Resources with unacknowledged adjustments indicate a
		 * failure to update labels
		 */
		if (res->flags & DPA_RESOURCE_ADJUSTED)
			return false;
		count++;
	}

	/* These values match after a successful label update */
	if (count != nsblk->num_resources)
		return false;

	for (i = 0; i < nsblk->num_resources; i++) {
		struct resource *found = NULL;

		for_each_dpa_resource(ndd, res)
			if (res == nsblk->res[i]) {
				found = res;
				break;
			}
		/* stale resource */
		if (!found)
			return false;
	}

	return true;
}

resource_size_t nd_namespace_blk_validate(struct nd_namespace_blk *nsblk)
{
	resource_size_t size;

	nvdimm_bus_lock(&nsblk->common.dev);
	size = __nd_namespace_blk_validate(nsblk);
	nvdimm_bus_unlock(&nsblk->common.dev);

	return size;
}
EXPORT_SYMBOL(nd_namespace_blk_validate);


static int nd_namespace_label_update(struct nd_region *nd_region,
		struct device *dev)
{
	dev_WARN_ONCE(dev, dev->driver || to_ndns(dev)->claim,
			"namespace must be idle during label update\n");
	if (dev->driver || to_ndns(dev)->claim)
		return 0;

	/*
	 * Only allow label writes that will result in a valid namespace
	 * or deletion of an existing namespace.
	 */
	if (is_namespace_pmem(dev)) {
		struct nd_namespace_pmem *nspm = to_nd_namespace_pmem(dev);
		resource_size_t size = resource_size(&nspm->nsio.res);

		if (size == 0 && nspm->uuid)
			/* delete allocation */;
		else if (!nspm->uuid)
			return 0;

		return nd_pmem_namespace_label_update(nd_region, nspm, size);
	} else if (is_namespace_blk(dev)) {
		struct nd_namespace_blk *nsblk = to_nd_namespace_blk(dev);
		resource_size_t size = nd_namespace_blk_size(nsblk);

		if (size == 0 && nsblk->uuid)
			/* delete allocation */;
		else if (!nsblk->uuid || !nsblk->lbasize)
			return 0;

		return nd_blk_namespace_label_update(nd_region, nsblk, size);
	} else
		return -ENXIO;
}

static ssize_t alt_name_store(struct device *dev,
		struct device_attribute *attr, const char *buf, size_t len)
{
	struct nd_region *nd_region = to_nd_region(dev->parent);
	ssize_t rc;

	device_lock(dev);
	nvdimm_bus_lock(dev);
	wait_nvdimm_bus_probe_idle(dev);
	rc = __alt_name_store(dev, buf, len);
	if (rc >= 0)
		rc = nd_namespace_label_update(nd_region, dev);
	dev_dbg(dev, "%s: %s(%zd)\n", __func__, rc < 0 ? "fail " : "", rc);
	nvdimm_bus_unlock(dev);
	device_unlock(dev);

	return rc < 0 ? rc : len;
}

static ssize_t alt_name_show(struct device *dev,
		struct device_attribute *attr, char *buf)
{
	char *ns_altname;

	if (is_namespace_pmem(dev)) {
		struct nd_namespace_pmem *nspm = to_nd_namespace_pmem(dev);

		ns_altname = nspm->alt_name;
	} else if (is_namespace_blk(dev)) {
		struct nd_namespace_blk *nsblk = to_nd_namespace_blk(dev);

		ns_altname = nsblk->alt_name;
	} else
		return -ENXIO;

	return sprintf(buf, "%s\n", ns_altname ? ns_altname : "");
}
static DEVICE_ATTR_RW(alt_name);

static int scan_free(struct nd_region *nd_region,
		struct nd_mapping *nd_mapping, struct nd_label_id *label_id,
		resource_size_t n)
{
	bool is_blk = strncmp(label_id->id, "blk", 3) == 0;
	struct nvdimm_drvdata *ndd = to_ndd(nd_mapping);
	int rc = 0;

	while (n) {
		struct resource *res, *last;
		resource_size_t new_start;

		last = NULL;
		for_each_dpa_resource(ndd, res)
			if (strcmp(res->name, label_id->id) == 0)
				last = res;
		res = last;
		if (!res)
			return 0;

		if (n >= resource_size(res)) {
			n -= resource_size(res);
			nd_dbg_dpa(nd_region, ndd, res, "delete %d\n", rc);
			nvdimm_free_dpa(ndd, res);
			/* retry with last resource deleted */
			continue;
		}

		/*
		 * Keep BLK allocations relegated to high DPA as much as
		 * possible
		 */
		if (is_blk)
			new_start = res->start + n;
		else
			new_start = res->start;

		rc = adjust_resource(res, new_start, resource_size(res) - n);
		if (rc == 0)
			res->flags |= DPA_RESOURCE_ADJUSTED;
		nd_dbg_dpa(nd_region, ndd, res, "shrink %d\n", rc);
		break;
	}

	return rc;
}

/**
 * shrink_dpa_allocation - for each dimm in region free n bytes for label_id
 * @nd_region: the set of dimms to reclaim @n bytes from
 * @label_id: unique identifier for the namespace consuming this dpa range
 * @n: number of bytes per-dimm to release
 *
 * Assumes resources are ordered.  Starting from the end try to
 * adjust_resource() the allocation to @n, but if @n is larger than the
 * allocation delete it and find the 'new' last allocation in the label
 * set.
 */
static int shrink_dpa_allocation(struct nd_region *nd_region,
		struct nd_label_id *label_id, resource_size_t n)
{
	int i;

	for (i = 0; i < nd_region->ndr_mappings; i++) {
		struct nd_mapping *nd_mapping = &nd_region->mapping[i];
		int rc;

		rc = scan_free(nd_region, nd_mapping, label_id, n);
		if (rc)
			return rc;
	}

	return 0;
}

static resource_size_t init_dpa_allocation(struct nd_label_id *label_id,
		struct nd_region *nd_region, struct nd_mapping *nd_mapping,
		resource_size_t n)
{
	bool is_blk = strncmp(label_id->id, "blk", 3) == 0;
	struct nvdimm_drvdata *ndd = to_ndd(nd_mapping);
	resource_size_t first_dpa;
	struct resource *res;
	int rc = 0;

	/* allocate blk from highest dpa first */
	if (is_blk)
		first_dpa = nd_mapping->start + nd_mapping->size - n;
	else
		first_dpa = nd_mapping->start;

	/* first resource allocation for this label-id or dimm */
	res = nvdimm_allocate_dpa(ndd, label_id, first_dpa, n);
	if (!res)
		rc = -EBUSY;

	nd_dbg_dpa(nd_region, ndd, res, "init %d\n", rc);
	return rc ? n : 0;
}


/**
 * space_valid() - validate free dpa space against constraints
 * @nd_region: hosting region of the free space
 * @ndd: dimm device data for debug
 * @label_id: namespace id to allocate space
 * @prev: potential allocation that precedes free space
 * @next: allocation that follows the given free space range
 * @exist: first allocation with same id in the mapping
 * @n: range that must satisfied for pmem allocations
 * @valid: free space range to validate
 *
 * BLK-space is valid as long as it does not precede a PMEM
 * allocation in a given region. PMEM-space must be contiguous
 * and adjacent to an existing existing allocation (if one
 * exists).  If reserving PMEM any space is valid.
 */
static void space_valid(struct nd_region *nd_region, struct nvdimm_drvdata *ndd,
		struct nd_label_id *label_id, struct resource *prev,
		struct resource *next, struct resource *exist,
		resource_size_t n, struct resource *valid)
{
	bool is_reserve = strcmp(label_id->id, "pmem-reserve") == 0;
	bool is_pmem = strncmp(label_id->id, "pmem", 4) == 0;

	if (valid->start >= valid->end)
		goto invalid;

	if (is_reserve)
		return;

	if (!is_pmem) {
		struct nd_mapping *nd_mapping = &nd_region->mapping[0];
		struct nvdimm_bus *nvdimm_bus;
		struct blk_alloc_info info = {
			.nd_mapping = nd_mapping,
			.available = nd_mapping->size,
			.res = valid,
		};

		WARN_ON(!is_nd_blk(&nd_region->dev));
		nvdimm_bus = walk_to_nvdimm_bus(&nd_region->dev);
		device_for_each_child(&nvdimm_bus->dev, &info, alias_dpa_busy);
		return;
	}

	/* allocation needs to be contiguous, so this is all or nothing */
	if (resource_size(valid) < n)
		goto invalid;

	/* we've got all the space we need and no existing allocation */
	if (!exist)
		return;

	/* allocation needs to be contiguous with the existing namespace */
	if (valid->start == exist->end + 1
			|| valid->end == exist->start - 1)
		return;

 invalid:
	/* truncate @valid size to 0 */
	valid->end = valid->start - 1;
}

enum alloc_loc {
	ALLOC_ERR = 0, ALLOC_BEFORE, ALLOC_MID, ALLOC_AFTER,
};

static resource_size_t scan_allocate(struct nd_region *nd_region,
		struct nd_mapping *nd_mapping, struct nd_label_id *label_id,
		resource_size_t n)
{
	resource_size_t mapping_end = nd_mapping->start + nd_mapping->size - 1;
	bool is_pmem = strncmp(label_id->id, "pmem", 4) == 0;
	struct nvdimm_drvdata *ndd = to_ndd(nd_mapping);
	struct resource *res, *exist = NULL, valid;
	const resource_size_t to_allocate = n;
	int first;

	for_each_dpa_resource(ndd, res)
		if (strcmp(label_id->id, res->name) == 0)
			exist = res;

	valid.start = nd_mapping->start;
	valid.end = mapping_end;
	valid.name = "free space";
 retry:
	first = 0;
	for_each_dpa_resource(ndd, res) {
		struct resource *next = res->sibling, *new_res = NULL;
		resource_size_t allocate, available = 0;
		enum alloc_loc loc = ALLOC_ERR;
		const char *action;
		int rc = 0;

		/* ignore resources outside this nd_mapping */
		if (res->start > mapping_end)
			continue;
		if (res->end < nd_mapping->start)
			continue;

		/* space at the beginning of the mapping */
		if (!first++ && res->start > nd_mapping->start) {
			valid.start = nd_mapping->start;
			valid.end = res->start - 1;
			space_valid(nd_region, ndd, label_id, NULL, next, exist,
					to_allocate, &valid);
			available = resource_size(&valid);
			if (available)
				loc = ALLOC_BEFORE;
		}

		/* space between allocations */
		if (!loc && next) {
			valid.start = res->start + resource_size(res);
			valid.end = min(mapping_end, next->start - 1);
			space_valid(nd_region, ndd, label_id, res, next, exist,
					to_allocate, &valid);
			available = resource_size(&valid);
			if (available)
				loc = ALLOC_MID;
		}

		/* space at the end of the mapping */
		if (!loc && !next) {
			valid.start = res->start + resource_size(res);
			valid.end = mapping_end;
			space_valid(nd_region, ndd, label_id, res, next, exist,
					to_allocate, &valid);
			available = resource_size(&valid);
			if (available)
				loc = ALLOC_AFTER;
		}

		if (!loc || !available)
			continue;
		allocate = min(available, n);
		switch (loc) {
		case ALLOC_BEFORE:
			if (strcmp(res->name, label_id->id) == 0) {
				/* adjust current resource up */
				rc = adjust_resource(res, res->start - allocate,
						resource_size(res) + allocate);
				action = "cur grow up";
			} else
				action = "allocate";
			break;
		case ALLOC_MID:
			if (strcmp(next->name, label_id->id) == 0) {
				/* adjust next resource up */
				rc = adjust_resource(next, next->start
						- allocate, resource_size(next)
						+ allocate);
				new_res = next;
				action = "next grow up";
			} else if (strcmp(res->name, label_id->id) == 0) {
				action = "grow down";
			} else
				action = "allocate";
			break;
		case ALLOC_AFTER:
			if (strcmp(res->name, label_id->id) == 0)
				action = "grow down";
			else
				action = "allocate";
			break;
		default:
			return n;
		}

		if (strcmp(action, "allocate") == 0) {
			/* BLK allocate bottom up */
			if (!is_pmem)
				valid.start += available - allocate;

			new_res = nvdimm_allocate_dpa(ndd, label_id,
					valid.start, allocate);
			if (!new_res)
				rc = -EBUSY;
		} else if (strcmp(action, "grow down") == 0) {
			/* adjust current resource down */
			rc = adjust_resource(res, res->start, resource_size(res)
					+ allocate);
			if (rc == 0)
				res->flags |= DPA_RESOURCE_ADJUSTED;
		}

		if (!new_res)
			new_res = res;

		nd_dbg_dpa(nd_region, ndd, new_res, "%s(%d) %d\n",
				action, loc, rc);

		if (rc)
			return n;

		n -= allocate;
		if (n) {
			/*
			 * Retry scan with newly inserted resources.
			 * For example, if we did an ALLOC_BEFORE
			 * insertion there may also have been space
			 * available for an ALLOC_AFTER insertion, so we
			 * need to check this same resource again
			 */
			goto retry;
		} else
			return 0;
	}

	/*
	 * If we allocated nothing in the BLK case it may be because we are in
	 * an initial "pmem-reserve pass".  Only do an initial BLK allocation
	 * when none of the DPA space is reserved.
	 */
	if ((is_pmem || !ndd->dpa.child) && n == to_allocate)
		return init_dpa_allocation(label_id, nd_region, nd_mapping, n);
	return n;
}

static int merge_dpa(struct nd_region *nd_region,
		struct nd_mapping *nd_mapping, struct nd_label_id *label_id)
{
	struct nvdimm_drvdata *ndd = to_ndd(nd_mapping);
	struct resource *res;

	if (strncmp("pmem", label_id->id, 4) == 0)
		return 0;
 retry:
	for_each_dpa_resource(ndd, res) {
		int rc;
		struct resource *next = res->sibling;
		resource_size_t end = res->start + resource_size(res);

		if (!next || strcmp(res->name, label_id->id) != 0
				|| strcmp(next->name, label_id->id) != 0
				|| end != next->start)
			continue;
		end += resource_size(next);
		nvdimm_free_dpa(ndd, next);
		rc = adjust_resource(res, res->start, end - res->start);
		nd_dbg_dpa(nd_region, ndd, res, "merge %d\n", rc);
		if (rc)
			return rc;
		res->flags |= DPA_RESOURCE_ADJUSTED;
		goto retry;
	}

	return 0;
}

static int __reserve_free_pmem(struct device *dev, void *data)
{
	struct nvdimm *nvdimm = data;
	struct nd_region *nd_region;
	struct nd_label_id label_id;
	int i;

	if (!is_nd_pmem(dev))
		return 0;

	nd_region = to_nd_region(dev);
	if (nd_region->ndr_mappings == 0)
		return 0;

	memset(&label_id, 0, sizeof(label_id));
	strcat(label_id.id, "pmem-reserve");
	for (i = 0; i < nd_region->ndr_mappings; i++) {
		struct nd_mapping *nd_mapping = &nd_region->mapping[i];
		resource_size_t n, rem = 0;

		if (nd_mapping->nvdimm != nvdimm)
			continue;

		n = nd_pmem_available_dpa(nd_region, nd_mapping, &rem);
		if (n == 0)
			return 0;
		rem = scan_allocate(nd_region, nd_mapping, &label_id, n);
		dev_WARN_ONCE(&nd_region->dev, rem,
				"pmem reserve underrun: %#llx of %#llx bytes\n",
				(unsigned long long) n - rem,
				(unsigned long long) n);
		return rem ? -ENXIO : 0;
	}

	return 0;
}

static void release_free_pmem(struct nvdimm_bus *nvdimm_bus,
		struct nd_mapping *nd_mapping)
{
	struct nvdimm_drvdata *ndd = to_ndd(nd_mapping);
	struct resource *res, *_res;

	for_each_dpa_resource_safe(ndd, res, _res)
		if (strcmp(res->name, "pmem-reserve") == 0)
			nvdimm_free_dpa(ndd, res);
}

static int reserve_free_pmem(struct nvdimm_bus *nvdimm_bus,
		struct nd_mapping *nd_mapping)
{
	struct nvdimm *nvdimm = nd_mapping->nvdimm;
	int rc;

	rc = device_for_each_child(&nvdimm_bus->dev, nvdimm,
			__reserve_free_pmem);
	if (rc)
		release_free_pmem(nvdimm_bus, nd_mapping);
	return rc;
}

/**
 * grow_dpa_allocation - for each dimm allocate n bytes for @label_id
 * @nd_region: the set of dimms to allocate @n more bytes from
 * @label_id: unique identifier for the namespace consuming this dpa range
 * @n: number of bytes per-dimm to add to the existing allocation
 *
 * Assumes resources are ordered.  For BLK regions, first consume
 * BLK-only available DPA free space, then consume PMEM-aliased DPA
 * space starting at the highest DPA.  For PMEM regions start
 * allocations from the start of an interleave set and end at the first
 * BLK allocation or the end of the interleave set, whichever comes
 * first.
 */
static int grow_dpa_allocation(struct nd_region *nd_region,
		struct nd_label_id *label_id, resource_size_t n)
{
	struct nvdimm_bus *nvdimm_bus = walk_to_nvdimm_bus(&nd_region->dev);
	bool is_pmem = strncmp(label_id->id, "pmem", 4) == 0;
	int i;

	for (i = 0; i < nd_region->ndr_mappings; i++) {
		struct nd_mapping *nd_mapping = &nd_region->mapping[i];
		resource_size_t rem = n;
		int rc, j;

		/*
		 * In the BLK case try once with all unallocated PMEM
		 * reserved, and once without
		 */
		for (j = is_pmem; j < 2; j++) {
			bool blk_only = j == 0;

			if (blk_only) {
				rc = reserve_free_pmem(nvdimm_bus, nd_mapping);
				if (rc)
					return rc;
			}
			rem = scan_allocate(nd_region, nd_mapping,
					label_id, rem);
			if (blk_only)
				release_free_pmem(nvdimm_bus, nd_mapping);

			/* try again and allow encroachments into PMEM */
			if (rem == 0)
				break;
		}

		dev_WARN_ONCE(&nd_region->dev, rem,
				"allocation underrun: %#llx of %#llx bytes\n",
				(unsigned long long) n - rem,
				(unsigned long long) n);
		if (rem)
			return -ENXIO;

		rc = merge_dpa(nd_region, nd_mapping, label_id);
		if (rc)
			return rc;
	}

	return 0;
}

static void nd_namespace_pmem_set_resource(struct nd_region *nd_region,
		struct nd_namespace_pmem *nspm, resource_size_t size)
{
	struct resource *res = &nspm->nsio.res;
	resource_size_t offset = 0;

	if (size && !nspm->uuid) {
		WARN_ON_ONCE(1);
		size = 0;
	}

	if (size && nspm->uuid) {
		struct nd_mapping *nd_mapping = &nd_region->mapping[0];
		struct nvdimm_drvdata *ndd = to_ndd(nd_mapping);
		struct nd_label_id label_id;
		struct resource *res;

		if (!ndd) {
			size = 0;
			goto out;
		}

		nd_label_gen_id(&label_id, nspm->uuid, 0);

		/* calculate a spa offset from the dpa allocation offset */
		for_each_dpa_resource(ndd, res)
			if (strcmp(res->name, label_id.id) == 0) {
				offset = (res->start - nd_mapping->start)
					* nd_region->ndr_mappings;
				goto out;
			}

		WARN_ON_ONCE(1);
		size = 0;
	}

 out:
	res->start = nd_region->ndr_start + offset;
	res->end = res->start + size - 1;
}

static bool uuid_not_set(const u8 *uuid, struct device *dev, const char *where)
{
	if (!uuid) {
		dev_dbg(dev, "%s: uuid not set\n", where);
		return true;
	}
	return false;
}

static ssize_t __size_store(struct device *dev, unsigned long long val)
{
	resource_size_t allocated = 0, available = 0;
	struct nd_region *nd_region = to_nd_region(dev->parent);
	struct nd_mapping *nd_mapping;
	struct nvdimm_drvdata *ndd;
	struct nd_label_id label_id;
	u32 flags = 0, remainder;
	u8 *uuid = NULL;
	int rc, i;

	if (dev->driver || to_ndns(dev)->claim)
		return -EBUSY;

	if (is_namespace_pmem(dev)) {
		struct nd_namespace_pmem *nspm = to_nd_namespace_pmem(dev);

		uuid = nspm->uuid;
	} else if (is_namespace_blk(dev)) {
		struct nd_namespace_blk *nsblk = to_nd_namespace_blk(dev);

		uuid = nsblk->uuid;
		flags = NSLABEL_FLAG_LOCAL;
	}

	/*
	 * We need a uuid for the allocation-label and dimm(s) on which
	 * to store the label.
	 */
	if (uuid_not_set(uuid, dev, __func__))
		return -ENXIO;
	if (nd_region->ndr_mappings == 0) {
		dev_dbg(dev, "%s: not associated with dimm(s)\n", __func__);
		return -ENXIO;
	}

	div_u64_rem(val, SZ_4K * nd_region->ndr_mappings, &remainder);
	if (remainder) {
		dev_dbg(dev, "%llu is not %dK aligned\n", val,
				(SZ_4K * nd_region->ndr_mappings) / SZ_1K);
		return -EINVAL;
	}

	nd_label_gen_id(&label_id, uuid, flags);
	for (i = 0; i < nd_region->ndr_mappings; i++) {
		nd_mapping = &nd_region->mapping[i];
		ndd = to_ndd(nd_mapping);

		/*
		 * All dimms in an interleave set, or the base dimm for a blk
		 * region, need to be enabled for the size to be changed.
		 */
		if (!ndd)
			return -ENXIO;

		allocated += nvdimm_allocated_dpa(ndd, &label_id);
	}
	available = nd_region_available_dpa(nd_region);

	if (val > available + allocated)
		return -ENOSPC;

	if (val == allocated)
		return 0;

	val = div_u64(val, nd_region->ndr_mappings);
	allocated = div_u64(allocated, nd_region->ndr_mappings);
	if (val < allocated)
		rc = shrink_dpa_allocation(nd_region, &label_id,
				allocated - val);
	else
		rc = grow_dpa_allocation(nd_region, &label_id, val - allocated);

	if (rc)
		return rc;

	if (is_namespace_pmem(dev)) {
		struct nd_namespace_pmem *nspm = to_nd_namespace_pmem(dev);

		nd_namespace_pmem_set_resource(nd_region, nspm,
				val * nd_region->ndr_mappings);
	} else if (is_namespace_blk(dev)) {
		struct nd_namespace_blk *nsblk = to_nd_namespace_blk(dev);

		/*
		 * Try to delete the namespace if we deleted all of its
		 * allocation, this is not the seed device for the
		 * region, and it is not actively claimed by a btt
		 * instance.
		 */
		if (val == 0 && nd_region->ns_seed != dev
				&& !nsblk->common.claim)
			nd_device_unregister(dev, ND_ASYNC);
	}

	return rc;
}

static ssize_t size_store(struct device *dev,
		struct device_attribute *attr, const char *buf, size_t len)
{
	struct nd_region *nd_region = to_nd_region(dev->parent);
	unsigned long long val;
	u8 **uuid = NULL;
	int rc;

	rc = kstrtoull(buf, 0, &val);
	if (rc)
		return rc;

	device_lock(dev);
	nvdimm_bus_lock(dev);
	wait_nvdimm_bus_probe_idle(dev);
	rc = __size_store(dev, val);
	if (rc >= 0)
		rc = nd_namespace_label_update(nd_region, dev);

	if (is_namespace_pmem(dev)) {
		struct nd_namespace_pmem *nspm = to_nd_namespace_pmem(dev);

		uuid = &nspm->uuid;
	} else if (is_namespace_blk(dev)) {
		struct nd_namespace_blk *nsblk = to_nd_namespace_blk(dev);

		uuid = &nsblk->uuid;
	}

	if (rc == 0 && val == 0 && uuid) {
		/* setting size zero == 'delete namespace' */
		kfree(*uuid);
		*uuid = NULL;
	}

	dev_dbg(dev, "%s: %llx %s (%d)\n", __func__, val, rc < 0
			? "fail" : "success", rc);

	nvdimm_bus_unlock(dev);
	device_unlock(dev);

	return rc < 0 ? rc : len;
}

resource_size_t __nvdimm_namespace_capacity(struct nd_namespace_common *ndns)
{
	struct device *dev = &ndns->dev;

	if (is_namespace_pmem(dev)) {
		struct nd_namespace_pmem *nspm = to_nd_namespace_pmem(dev);

		return resource_size(&nspm->nsio.res);
	} else if (is_namespace_blk(dev)) {
		return nd_namespace_blk_size(to_nd_namespace_blk(dev));
	} else if (is_namespace_io(dev)) {
		struct nd_namespace_io *nsio = to_nd_namespace_io(dev);

		return resource_size(&nsio->res);
	} else
		WARN_ONCE(1, "unknown namespace type\n");
	return 0;
}

resource_size_t nvdimm_namespace_capacity(struct nd_namespace_common *ndns)
{
	resource_size_t size;

	nvdimm_bus_lock(&ndns->dev);
	size = __nvdimm_namespace_capacity(ndns);
	nvdimm_bus_unlock(&ndns->dev);

	return size;
}
EXPORT_SYMBOL(nvdimm_namespace_capacity);

static ssize_t size_show(struct device *dev,
		struct device_attribute *attr, char *buf)
{
	return sprintf(buf, "%llu\n", (unsigned long long)
			nvdimm_namespace_capacity(to_ndns(dev)));
}
static DEVICE_ATTR(size, S_IRUGO, size_show, size_store);

static u8 *namespace_to_uuid(struct device *dev)
{
	if (is_namespace_pmem(dev)) {
		struct nd_namespace_pmem *nspm = to_nd_namespace_pmem(dev);

		return nspm->uuid;
	} else if (is_namespace_blk(dev)) {
		struct nd_namespace_blk *nsblk = to_nd_namespace_blk(dev);

		return nsblk->uuid;
	} else
		return ERR_PTR(-ENXIO);
}

static ssize_t uuid_show(struct device *dev,
		struct device_attribute *attr, char *buf)
{
	u8 *uuid = namespace_to_uuid(dev);

	if (IS_ERR(uuid))
		return PTR_ERR(uuid);
	if (uuid)
		return sprintf(buf, "%pUb\n", uuid);
	return sprintf(buf, "\n");
}

/**
 * namespace_update_uuid - check for a unique uuid and whether we're "renaming"
 * @nd_region: parent region so we can updates all dimms in the set
 * @dev: namespace type for generating label_id
 * @new_uuid: incoming uuid
 * @old_uuid: reference to the uuid storage location in the namespace object
 */
static int namespace_update_uuid(struct nd_region *nd_region,
		struct device *dev, u8 *new_uuid, u8 **old_uuid)
{
	u32 flags = is_namespace_blk(dev) ? NSLABEL_FLAG_LOCAL : 0;
	struct nd_label_id old_label_id;
	struct nd_label_id new_label_id;
	int i;

	if (!nd_is_uuid_unique(dev, new_uuid))
		return -EINVAL;

	if (*old_uuid == NULL)
		goto out;

	/*
	 * If we've already written a label with this uuid, then it's
	 * too late to rename because we can't reliably update the uuid
	 * without losing the old namespace.  Userspace must delete this
	 * namespace to abandon the old uuid.
	 */
	for (i = 0; i < nd_region->ndr_mappings; i++) {
		struct nd_mapping *nd_mapping = &nd_region->mapping[i];

		/*
		 * This check by itself is sufficient because old_uuid
		 * would be NULL above if this uuid did not exist in the
		 * currently written set.
		 *
		 * FIXME: can we delete uuid with zero dpa allocated?
		 */
		if (list_empty(&nd_mapping->labels))
			return -EBUSY;
	}

	nd_label_gen_id(&old_label_id, *old_uuid, flags);
	nd_label_gen_id(&new_label_id, new_uuid, flags);
	for (i = 0; i < nd_region->ndr_mappings; i++) {
		struct nd_mapping *nd_mapping = &nd_region->mapping[i];
		struct nvdimm_drvdata *ndd = to_ndd(nd_mapping);
		struct resource *res;

		for_each_dpa_resource(ndd, res)
			if (strcmp(res->name, old_label_id.id) == 0)
				sprintf((void *) res->name, "%s",
						new_label_id.id);
	}
	kfree(*old_uuid);
 out:
	*old_uuid = new_uuid;
	return 0;
}

static ssize_t uuid_store(struct device *dev,
		struct device_attribute *attr, const char *buf, size_t len)
{
	struct nd_region *nd_region = to_nd_region(dev->parent);
	u8 *uuid = NULL;
	ssize_t rc = 0;
	u8 **ns_uuid;

	if (is_namespace_pmem(dev)) {
		struct nd_namespace_pmem *nspm = to_nd_namespace_pmem(dev);

		ns_uuid = &nspm->uuid;
	} else if (is_namespace_blk(dev)) {
		struct nd_namespace_blk *nsblk = to_nd_namespace_blk(dev);

		ns_uuid = &nsblk->uuid;
	} else
		return -ENXIO;

	device_lock(dev);
	nvdimm_bus_lock(dev);
	wait_nvdimm_bus_probe_idle(dev);
	if (to_ndns(dev)->claim)
		rc = -EBUSY;
	if (rc >= 0)
		rc = nd_uuid_store(dev, &uuid, buf, len);
	if (rc >= 0)
		rc = namespace_update_uuid(nd_region, dev, uuid, ns_uuid);
	if (rc >= 0)
		rc = nd_namespace_label_update(nd_region, dev);
	else
		kfree(uuid);
	dev_dbg(dev, "%s: result: %zd wrote: %s%s", __func__,
			rc, buf, buf[len - 1] == '\n' ? "" : "\n");
	nvdimm_bus_unlock(dev);
	device_unlock(dev);

	return rc < 0 ? rc : len;
}
static DEVICE_ATTR_RW(uuid);

static ssize_t resource_show(struct device *dev,
		struct device_attribute *attr, char *buf)
{
	struct resource *res;

	if (is_namespace_pmem(dev)) {
		struct nd_namespace_pmem *nspm = to_nd_namespace_pmem(dev);

		res = &nspm->nsio.res;
	} else if (is_namespace_io(dev)) {
		struct nd_namespace_io *nsio = to_nd_namespace_io(dev);

		res = &nsio->res;
	} else
		return -ENXIO;

	/* no address to convey if the namespace has no allocation */
	if (resource_size(res) == 0)
		return -ENXIO;
	return sprintf(buf, "%#llx\n", (unsigned long long) res->start);
}
static DEVICE_ATTR_RO(resource);

static const unsigned long ns_lbasize_supported[] = { 512, 520, 528,
	4096, 4104, 4160, 4224, 0 };

static ssize_t sector_size_show(struct device *dev,
		struct device_attribute *attr, char *buf)
{
	struct nd_namespace_blk *nsblk = to_nd_namespace_blk(dev);

	if (!is_namespace_blk(dev))
		return -ENXIO;

	return nd_sector_size_show(nsblk->lbasize, ns_lbasize_supported, buf);
}

static ssize_t sector_size_store(struct device *dev,
		struct device_attribute *attr, const char *buf, size_t len)
{
	struct nd_namespace_blk *nsblk = to_nd_namespace_blk(dev);
	struct nd_region *nd_region = to_nd_region(dev->parent);
	ssize_t rc = 0;

	if (!is_namespace_blk(dev))
		return -ENXIO;

	device_lock(dev);
	nvdimm_bus_lock(dev);
	if (to_ndns(dev)->claim)
		rc = -EBUSY;
	if (rc >= 0)
		rc = nd_sector_size_store(dev, buf, &nsblk->lbasize,
				ns_lbasize_supported);
	if (rc >= 0)
		rc = nd_namespace_label_update(nd_region, dev);
	dev_dbg(dev, "%s: result: %zd %s: %s%s", __func__,
			rc, rc < 0 ? "tried" : "wrote", buf,
			buf[len - 1] == '\n' ? "" : "\n");
	nvdimm_bus_unlock(dev);
	device_unlock(dev);

	return rc ? rc : len;
}
static DEVICE_ATTR_RW(sector_size);

static ssize_t dpa_extents_show(struct device *dev,
		struct device_attribute *attr, char *buf)
{
	struct nd_region *nd_region = to_nd_region(dev->parent);
	struct nd_label_id label_id;
	int count = 0, i;
	u8 *uuid = NULL;
	u32 flags = 0;

	nvdimm_bus_lock(dev);
	if (is_namespace_pmem(dev)) {
		struct nd_namespace_pmem *nspm = to_nd_namespace_pmem(dev);

		uuid = nspm->uuid;
		flags = 0;
	} else if (is_namespace_blk(dev)) {
		struct nd_namespace_blk *nsblk = to_nd_namespace_blk(dev);

		uuid = nsblk->uuid;
		flags = NSLABEL_FLAG_LOCAL;
	}

	if (!uuid)
		goto out;

	nd_label_gen_id(&label_id, uuid, flags);
	for (i = 0; i < nd_region->ndr_mappings; i++) {
		struct nd_mapping *nd_mapping = &nd_region->mapping[i];
		struct nvdimm_drvdata *ndd = to_ndd(nd_mapping);
		struct resource *res;

		for_each_dpa_resource(ndd, res)
			if (strcmp(res->name, label_id.id) == 0)
				count++;
	}
 out:
	nvdimm_bus_unlock(dev);

	return sprintf(buf, "%d\n", count);
}
static DEVICE_ATTR_RO(dpa_extents);

static ssize_t holder_show(struct device *dev,
		struct device_attribute *attr, char *buf)
{
	struct nd_namespace_common *ndns = to_ndns(dev);
	ssize_t rc;

	device_lock(dev);
	rc = sprintf(buf, "%s\n", ndns->claim ? dev_name(ndns->claim) : "");
	device_unlock(dev);

	return rc;
}
static DEVICE_ATTR_RO(holder);

static ssize_t mode_show(struct device *dev,
		struct device_attribute *attr, char *buf)
{
	struct nd_namespace_common *ndns = to_ndns(dev);
	struct device *claim;
	char *mode;
	ssize_t rc;

	device_lock(dev);
	claim = ndns->claim;
	if (claim && is_nd_btt(claim))
		mode = "safe";
	else if (claim && is_nd_pfn(claim))
		mode = "memory";
	else if (claim && is_nd_dax(claim))
		mode = "dax";
	else if (!claim && pmem_should_map_pages(dev))
		mode = "memory";
	else
		mode = "raw";
	rc = sprintf(buf, "%s\n", mode);
	device_unlock(dev);

	return rc;
}
static DEVICE_ATTR_RO(mode);

static ssize_t force_raw_store(struct device *dev,
		struct device_attribute *attr, const char *buf, size_t len)
{
	bool force_raw;
	int rc = strtobool(buf, &force_raw);

	if (rc)
		return rc;

	to_ndns(dev)->force_raw = force_raw;
	return len;
}

static ssize_t force_raw_show(struct device *dev,
		struct device_attribute *attr, char *buf)
{
	return sprintf(buf, "%d\n", to_ndns(dev)->force_raw);
}
static DEVICE_ATTR_RW(force_raw);

static struct attribute *nd_namespace_attributes[] = {
	&dev_attr_nstype.attr,
	&dev_attr_size.attr,
	&dev_attr_mode.attr,
	&dev_attr_uuid.attr,
	&dev_attr_holder.attr,
	&dev_attr_resource.attr,
	&dev_attr_alt_name.attr,
	&dev_attr_force_raw.attr,
	&dev_attr_sector_size.attr,
	&dev_attr_dpa_extents.attr,
	NULL,
};

static umode_t namespace_visible(struct kobject *kobj,
		struct attribute *a, int n)
{
	struct device *dev = container_of(kobj, struct device, kobj);

	if (a == &dev_attr_resource.attr) {
		if (is_namespace_blk(dev))
			return 0;
		return a->mode;
	}

	if (is_namespace_pmem(dev) || is_namespace_blk(dev)) {
		if (a == &dev_attr_size.attr)
			return S_IWUSR | S_IRUGO;

		if (is_namespace_pmem(dev) && a == &dev_attr_sector_size.attr)
			return 0;

		return a->mode;
	}

	if (a == &dev_attr_nstype.attr || a == &dev_attr_size.attr
			|| a == &dev_attr_holder.attr
			|| a == &dev_attr_force_raw.attr
			|| a == &dev_attr_mode.attr)
		return a->mode;

	return 0;
}

static struct attribute_group nd_namespace_attribute_group = {
	.attrs = nd_namespace_attributes,
	.is_visible = namespace_visible,
};

static const struct attribute_group *nd_namespace_attribute_groups[] = {
	&nd_device_attribute_group,
	&nd_namespace_attribute_group,
	&nd_numa_attribute_group,
	NULL,
};

struct nd_namespace_common *nvdimm_namespace_common_probe(struct device *dev)
{
	struct nd_btt *nd_btt = is_nd_btt(dev) ? to_nd_btt(dev) : NULL;
	struct nd_pfn *nd_pfn = is_nd_pfn(dev) ? to_nd_pfn(dev) : NULL;
	struct nd_dax *nd_dax = is_nd_dax(dev) ? to_nd_dax(dev) : NULL;
	struct nd_namespace_common *ndns = NULL;
	resource_size_t size;

	if (nd_btt || nd_pfn || nd_dax) {
		if (nd_btt)
			ndns = nd_btt->ndns;
		else if (nd_pfn)
			ndns = nd_pfn->ndns;
		else if (nd_dax)
			ndns = nd_dax->nd_pfn.ndns;

		if (!ndns)
			return ERR_PTR(-ENODEV);

		/*
		 * Flush any in-progess probes / removals in the driver
		 * for the raw personality of this namespace.
		 */
		device_lock(&ndns->dev);
		device_unlock(&ndns->dev);
		if (ndns->dev.driver) {
			dev_dbg(&ndns->dev, "is active, can't bind %s\n",
					dev_name(dev));
			return ERR_PTR(-EBUSY);
		}
		if (dev_WARN_ONCE(&ndns->dev, ndns->claim != dev,
					"host (%s) vs claim (%s) mismatch\n",
					dev_name(dev),
					dev_name(ndns->claim)))
			return ERR_PTR(-ENXIO);
	} else {
		ndns = to_ndns(dev);
		if (ndns->claim) {
			dev_dbg(dev, "claimed by %s, failing probe\n",
				dev_name(ndns->claim));

			return ERR_PTR(-ENXIO);
		}
	}

	size = nvdimm_namespace_capacity(ndns);
	if (size < ND_MIN_NAMESPACE_SIZE) {
		dev_dbg(&ndns->dev, "%pa, too small must be at least %#x\n",
				&size, ND_MIN_NAMESPACE_SIZE);
		return ERR_PTR(-ENODEV);
	}

	if (is_namespace_pmem(&ndns->dev)) {
		struct nd_namespace_pmem *nspm;

		nspm = to_nd_namespace_pmem(&ndns->dev);
		if (uuid_not_set(nspm->uuid, &ndns->dev, __func__))
			return ERR_PTR(-ENODEV);
	} else if (is_namespace_blk(&ndns->dev)) {
		struct nd_namespace_blk *nsblk;

		nsblk = to_nd_namespace_blk(&ndns->dev);
		if (uuid_not_set(nsblk->uuid, &ndns->dev, __func__))
			return ERR_PTR(-ENODEV);
		if (!nsblk->lbasize) {
			dev_dbg(&ndns->dev, "%s: sector size not set\n",
				__func__);
			return ERR_PTR(-ENODEV);
		}
		if (!nd_namespace_blk_validate(nsblk))
			return ERR_PTR(-ENODEV);
	}

	return ndns;
}
EXPORT_SYMBOL(nvdimm_namespace_common_probe);

static struct device **create_namespace_io(struct nd_region *nd_region)
{
	struct nd_namespace_io *nsio;
	struct device *dev, **devs;
	struct resource *res;

	nsio = kzalloc(sizeof(*nsio), GFP_KERNEL);
	if (!nsio)
		return NULL;

	devs = kcalloc(2, sizeof(struct device *), GFP_KERNEL);
	if (!devs) {
		kfree(nsio);
		return NULL;
	}

	dev = &nsio->common.dev;
	dev->type = &namespace_io_device_type;
	dev->parent = &nd_region->dev;
	res = &nsio->res;
	res->name = dev_name(&nd_region->dev);
	res->flags = IORESOURCE_MEM;
	res->start = nd_region->ndr_start;
	res->end = res->start + nd_region->ndr_size - 1;

	devs[0] = dev;
	return devs;
}

static bool has_uuid_at_pos(struct nd_region *nd_region, u8 *uuid,
		u64 cookie, u16 pos)
{
	struct nd_namespace_label *found = NULL;
	int i;

	for (i = 0; i < nd_region->ndr_mappings; i++) {
		struct nd_mapping *nd_mapping = &nd_region->mapping[i];
		struct nd_label_ent *label_ent;
		bool found_uuid = false;

		list_for_each_entry(label_ent, &nd_mapping->labels, list) {
			struct nd_namespace_label *nd_label = label_ent->label;
			u16 position, nlabel;
			u64 isetcookie;

			if (!nd_label)
				continue;
			isetcookie = __le64_to_cpu(nd_label->isetcookie);
			position = __le16_to_cpu(nd_label->position);
			nlabel = __le16_to_cpu(nd_label->nlabel);

			if (isetcookie != cookie)
				continue;

			if (memcmp(nd_label->uuid, uuid, NSLABEL_UUID_LEN) != 0)
				continue;

			if (found_uuid) {
				dev_dbg(to_ndd(nd_mapping)->dev,
						"%s duplicate entry for uuid\n",
						__func__);
				return false;
			}
			found_uuid = true;
			if (nlabel != nd_region->ndr_mappings)
				continue;
			if (position != pos)
				continue;
			found = nd_label;
			break;
		}
		if (found)
			break;
	}
	return found != NULL;
}

static int select_pmem_id(struct nd_region *nd_region, u8 *pmem_id)
{
	int i;

	if (!pmem_id)
		return -ENODEV;

	for (i = 0; i < nd_region->ndr_mappings; i++) {
		struct nd_mapping *nd_mapping = &nd_region->mapping[i];
		struct nvdimm_drvdata *ndd = to_ndd(nd_mapping);
		struct nd_namespace_label *nd_label = NULL;
		u64 hw_start, hw_end, pmem_start, pmem_end;
		struct nd_label_ent *label_ent;

		WARN_ON(!mutex_is_locked(&nd_mapping->lock));
		list_for_each_entry(label_ent, &nd_mapping->labels, list) {
			nd_label = label_ent->label;
			if (!nd_label)
				continue;
			if (memcmp(nd_label->uuid, pmem_id, NSLABEL_UUID_LEN) == 0)
				break;
			nd_label = NULL;
		}

		if (!nd_label) {
			WARN_ON(1);
			return -EINVAL;
		}

		/*
		 * Check that this label is compliant with the dpa
		 * range published in NFIT
		 */
		hw_start = nd_mapping->start;
		hw_end = hw_start + nd_mapping->size;
		pmem_start = __le64_to_cpu(nd_label->dpa);
		pmem_end = pmem_start + __le64_to_cpu(nd_label->rawsize);
		if (pmem_start >= hw_start && pmem_start < hw_end
				&& pmem_end <= hw_end && pmem_end > hw_start)
			/* pass */;
		else {
			dev_dbg(&nd_region->dev, "%s invalid label for %pUb\n",
					dev_name(ndd->dev), nd_label->uuid);
			return -EINVAL;
		}

		/* move recently validated label to the front of the list */
		list_move(&label_ent->list, &nd_mapping->labels);
	}
	return 0;
}

/**
 * create_namespace_pmem - validate interleave set labelling, retrieve label0
 * @nd_region: region with mappings to validate
 * @nspm: target namespace to create
 * @nd_label: target pmem namespace label to evaluate
 */
struct device *create_namespace_pmem(struct nd_region *nd_region,
		struct nd_namespace_label *nd_label)
{
	u64 cookie = nd_region_interleave_set_cookie(nd_region);
	struct nd_label_ent *label_ent;
	struct nd_namespace_pmem *nspm;
	struct nd_mapping *nd_mapping;
	resource_size_t size = 0;
	struct resource *res;
	struct device *dev;
	int rc = 0;
	u16 i;

	if (cookie == 0) {
		dev_dbg(&nd_region->dev, "invalid interleave-set-cookie\n");
		return ERR_PTR(-ENXIO);
	}

	if (__le64_to_cpu(nd_label->isetcookie) != cookie) {
		dev_dbg(&nd_region->dev, "invalid cookie in label: %pUb\n",
				nd_label->uuid);
		return ERR_PTR(-EAGAIN);
	}

	nspm = kzalloc(sizeof(*nspm), GFP_KERNEL);
	if (!nspm)
		return ERR_PTR(-ENOMEM);

	nspm->id = -1;
	dev = &nspm->nsio.common.dev;
	dev->type = &namespace_pmem_device_type;
	dev->parent = &nd_region->dev;
	res = &nspm->nsio.res;
	res->name = dev_name(&nd_region->dev);
	res->flags = IORESOURCE_MEM;

	for (i = 0; i < nd_region->ndr_mappings; i++)
		if (!has_uuid_at_pos(nd_region, nd_label->uuid, cookie, i))
			break;
	if (i < nd_region->ndr_mappings) {
		struct nvdimm_drvdata *ndd = to_ndd(&nd_region->mapping[i]);

		/*
		 * Give up if we don't find an instance of a uuid at each
		 * position (from 0 to nd_region->ndr_mappings - 1), or if we
		 * find a dimm with two instances of the same uuid.
		 */
		dev_err(&nd_region->dev, "%s missing label for %pUb\n",
				dev_name(ndd->dev), nd_label->uuid);
		rc = -EINVAL;
		goto err;
	}

	/*
	 * Fix up each mapping's 'labels' to have the validated pmem label for
	 * that position at labels[0], and NULL at labels[1].  In the process,
	 * check that the namespace aligns with interleave-set.  We know
	 * that it does not overlap with any blk namespaces by virtue of
	 * the dimm being enabled (i.e. nd_label_reserve_dpa()
	 * succeeded).
	 */
	rc = select_pmem_id(nd_region, nd_label->uuid);
	if (rc)
		goto err;

	/* Calculate total size and populate namespace properties from label0 */
	for (i = 0; i < nd_region->ndr_mappings; i++) {
		struct nd_namespace_label *label0;

		nd_mapping = &nd_region->mapping[i];
		label_ent = list_first_entry_or_null(&nd_mapping->labels,
				typeof(*label_ent), list);
		label0 = label_ent ? label_ent->label : 0;

		if (!label0) {
			WARN_ON(1);
			continue;
		}

		size += __le64_to_cpu(label0->rawsize);
		if (__le16_to_cpu(label0->position) != 0)
			continue;
		WARN_ON(nspm->alt_name || nspm->uuid);
		nspm->alt_name = kmemdup((void __force *) label0->name,
				NSLABEL_NAME_LEN, GFP_KERNEL);
		nspm->uuid = kmemdup((void __force *) label0->uuid,
				NSLABEL_UUID_LEN, GFP_KERNEL);
	}

	if (!nspm->alt_name || !nspm->uuid) {
		rc = -ENOMEM;
		goto err;
	}

	nd_namespace_pmem_set_resource(nd_region, nspm, size);

	return dev;
 err:
	namespace_pmem_release(dev);
	switch (rc) {
	case -EINVAL:
		dev_dbg(&nd_region->dev, "%s: invalid label(s)\n", __func__);
		break;
	case -ENODEV:
		dev_dbg(&nd_region->dev, "%s: label not found\n", __func__);
		break;
	default:
		dev_dbg(&nd_region->dev, "%s: unexpected err: %d\n",
				__func__, rc);
		break;
	}
	return ERR_PTR(rc);
}

struct resource *nsblk_add_resource(struct nd_region *nd_region,
		struct nvdimm_drvdata *ndd, struct nd_namespace_blk *nsblk,
		resource_size_t start)
{
	struct nd_label_id label_id;
	struct resource *res;

	nd_label_gen_id(&label_id, nsblk->uuid, NSLABEL_FLAG_LOCAL);
	res = krealloc(nsblk->res,
			sizeof(void *) * (nsblk->num_resources + 1),
			GFP_KERNEL);
	if (!res)
		return NULL;
	nsblk->res = (struct resource **) res;
	for_each_dpa_resource(ndd, res)
		if (strcmp(res->name, label_id.id) == 0
				&& res->start == start) {
			nsblk->res[nsblk->num_resources++] = res;
			return res;
		}
	return NULL;
}

static struct device *nd_namespace_blk_create(struct nd_region *nd_region)
{
	struct nd_namespace_blk *nsblk;
	struct device *dev;

	if (!is_nd_blk(&nd_region->dev))
		return NULL;

	nsblk = kzalloc(sizeof(*nsblk), GFP_KERNEL);
	if (!nsblk)
		return NULL;

	dev = &nsblk->common.dev;
	dev->type = &namespace_blk_device_type;
	nsblk->id = ida_simple_get(&nd_region->ns_ida, 0, 0, GFP_KERNEL);
	if (nsblk->id < 0) {
		kfree(nsblk);
		return NULL;
	}
	dev_set_name(dev, "namespace%d.%d", nd_region->id, nsblk->id);
	dev->parent = &nd_region->dev;
	dev->groups = nd_namespace_attribute_groups;

	return &nsblk->common.dev;
}

static struct device *nd_namespace_pmem_create(struct nd_region *nd_region)
{
	struct nd_namespace_pmem *nspm;
	struct resource *res;
	struct device *dev;

	if (!is_nd_pmem(&nd_region->dev))
		return NULL;

	nspm = kzalloc(sizeof(*nspm), GFP_KERNEL);
	if (!nspm)
		return NULL;

	dev = &nspm->nsio.common.dev;
	dev->type = &namespace_pmem_device_type;
	dev->parent = &nd_region->dev;
	res = &nspm->nsio.res;
	res->name = dev_name(&nd_region->dev);
	res->flags = IORESOURCE_MEM;

	nspm->id = ida_simple_get(&nd_region->ns_ida, 0, 0, GFP_KERNEL);
	if (nspm->id < 0) {
		kfree(nspm);
		return NULL;
	}
	dev_set_name(dev, "namespace%d.%d", nd_region->id, nspm->id);
	dev->parent = &nd_region->dev;
	dev->groups = nd_namespace_attribute_groups;
	nd_namespace_pmem_set_resource(nd_region, nspm, 0);

	return dev;
}

void nd_region_create_ns_seed(struct nd_region *nd_region)
{
	WARN_ON(!is_nvdimm_bus_locked(&nd_region->dev));

	if (nd_region_to_nstype(nd_region) == ND_DEVICE_NAMESPACE_IO)
		return;

	if (is_nd_blk(&nd_region->dev))
		nd_region->ns_seed = nd_namespace_blk_create(nd_region);
	else
		nd_region->ns_seed = nd_namespace_pmem_create(nd_region);

	/*
	 * Seed creation failures are not fatal, provisioning is simply
	 * disabled until memory becomes available
	 */
	if (!nd_region->ns_seed)
		dev_err(&nd_region->dev, "failed to create %s namespace\n",
				is_nd_blk(&nd_region->dev) ? "blk" : "pmem");
	else
		nd_device_register(nd_region->ns_seed);
}

void nd_region_create_dax_seed(struct nd_region *nd_region)
{
	WARN_ON(!is_nvdimm_bus_locked(&nd_region->dev));
	nd_region->dax_seed = nd_dax_create(nd_region);
	/*
	 * Seed creation failures are not fatal, provisioning is simply
	 * disabled until memory becomes available
	 */
	if (!nd_region->dax_seed)
		dev_err(&nd_region->dev, "failed to create dax namespace\n");
}

void nd_region_create_pfn_seed(struct nd_region *nd_region)
{
	WARN_ON(!is_nvdimm_bus_locked(&nd_region->dev));
	nd_region->pfn_seed = nd_pfn_create(nd_region);
	/*
	 * Seed creation failures are not fatal, provisioning is simply
	 * disabled until memory becomes available
	 */
	if (!nd_region->pfn_seed)
		dev_err(&nd_region->dev, "failed to create pfn namespace\n");
}

void nd_region_create_btt_seed(struct nd_region *nd_region)
{
	WARN_ON(!is_nvdimm_bus_locked(&nd_region->dev));
	nd_region->btt_seed = nd_btt_create(nd_region);
	/*
	 * Seed creation failures are not fatal, provisioning is simply
	 * disabled until memory becomes available
	 */
	if (!nd_region->btt_seed)
		dev_err(&nd_region->dev, "failed to create btt namespace\n");
}

static int add_namespace_resource(struct nd_region *nd_region,
		struct nd_namespace_label *nd_label, struct device **devs,
		int count)
{
	struct nd_mapping *nd_mapping = &nd_region->mapping[0];
	struct nvdimm_drvdata *ndd = to_ndd(nd_mapping);
	int i;

	for (i = 0; i < count; i++) {
		u8 *uuid = namespace_to_uuid(devs[i]);
		struct resource *res;

		if (IS_ERR_OR_NULL(uuid)) {
			WARN_ON(1);
			continue;
		}

		if (memcmp(uuid, nd_label->uuid, NSLABEL_UUID_LEN) != 0)
			continue;
		if (is_namespace_blk(devs[i])) {
			res = nsblk_add_resource(nd_region, ndd,
					to_nd_namespace_blk(devs[i]),
					__le64_to_cpu(nd_label->dpa));
			if (!res)
				return -ENXIO;
			nd_dbg_dpa(nd_region, ndd, res, "%d assign\n", count);
		} else {
			dev_err(&nd_region->dev,
					"error: conflicting extents for uuid: %pUb\n",
					nd_label->uuid);
			return -ENXIO;
		}
		break;
	}

	return i;
}

struct device *create_namespace_blk(struct nd_region *nd_region,
		struct nd_namespace_label *nd_label, int count)
{

	struct nd_mapping *nd_mapping = &nd_region->mapping[0];
	struct nvdimm_drvdata *ndd = to_ndd(nd_mapping);
	struct nd_namespace_blk *nsblk;
	char *name[NSLABEL_NAME_LEN];
	struct device *dev = NULL;
	struct resource *res;

	nsblk = kzalloc(sizeof(*nsblk), GFP_KERNEL);
	if (!nsblk)
		return ERR_PTR(-ENOMEM);
	dev = &nsblk->common.dev;
	dev->type = &namespace_blk_device_type;
	dev->parent = &nd_region->dev;
	nsblk->id = -1;
	nsblk->lbasize = __le64_to_cpu(nd_label->lbasize);
	nsblk->uuid = kmemdup(nd_label->uuid, NSLABEL_UUID_LEN,
			GFP_KERNEL);
	if (!nsblk->uuid)
		goto blk_err;
	memcpy(name, nd_label->name, NSLABEL_NAME_LEN);
	if (name[0])
		nsblk->alt_name = kmemdup(name, NSLABEL_NAME_LEN,
				GFP_KERNEL);
	res = nsblk_add_resource(nd_region, ndd, nsblk,
			__le64_to_cpu(nd_label->dpa));
	if (!res)
		goto blk_err;
	nd_dbg_dpa(nd_region, ndd, res, "%d: assign\n", count);
	return dev;
 blk_err:
	namespace_blk_release(dev);
	return ERR_PTR(-ENXIO);
}

static int cmp_dpa(const void *a, const void *b)
{
	const struct device *dev_a = *(const struct device **) a;
	const struct device *dev_b = *(const struct device **) b;
	struct nd_namespace_blk *nsblk_a, *nsblk_b;
	struct nd_namespace_pmem *nspm_a, *nspm_b;
<<<<<<< HEAD

	if (is_namespace_io(dev_a))
		return 0;

	if (is_namespace_blk(dev_a)) {
		nsblk_a = to_nd_namespace_blk(dev_a);
		nsblk_b = to_nd_namespace_blk(dev_b);

		return memcmp(&nsblk_a->res[0]->start, &nsblk_b->res[0]->start,
				sizeof(resource_size_t));
	}

	nspm_a = to_nd_namespace_pmem(dev_a);
	nspm_b = to_nd_namespace_pmem(dev_b);

	return memcmp(&nspm_a->nsio.res.start, &nspm_b->nsio.res.start,
			sizeof(resource_size_t));
}

=======

	if (is_namespace_io(dev_a))
		return 0;

	if (is_namespace_blk(dev_a)) {
		nsblk_a = to_nd_namespace_blk(dev_a);
		nsblk_b = to_nd_namespace_blk(dev_b);

		return memcmp(&nsblk_a->res[0]->start, &nsblk_b->res[0]->start,
				sizeof(resource_size_t));
	}

	nspm_a = to_nd_namespace_pmem(dev_a);
	nspm_b = to_nd_namespace_pmem(dev_b);

	return memcmp(&nspm_a->nsio.res.start, &nspm_b->nsio.res.start,
			sizeof(resource_size_t));
}

>>>>>>> d06e622d
static struct device **scan_labels(struct nd_region *nd_region)
{
	int i, count = 0;
	struct device *dev, **devs = NULL;
	struct nd_label_ent *label_ent, *e;
	struct nd_mapping *nd_mapping = &nd_region->mapping[0];
	resource_size_t map_end = nd_mapping->start + nd_mapping->size - 1;

	/* "safe" because create_namespace_pmem() might list_move() label_ent */
	list_for_each_entry_safe(label_ent, e, &nd_mapping->labels, list) {
		struct nd_namespace_label *nd_label = label_ent->label;
		struct device **__devs;
		u32 flags;

		if (!nd_label)
			continue;
		flags = __le32_to_cpu(nd_label->flags);
		if (is_nd_blk(&nd_region->dev)
				== !!(flags & NSLABEL_FLAG_LOCAL))
			/* pass, region matches label type */;
		else
			continue;

		/* skip labels that describe extents outside of the region */
		if (nd_label->dpa < nd_mapping->start || nd_label->dpa > map_end)
			continue;

		i = add_namespace_resource(nd_region, nd_label, devs, count);
		if (i < 0)
			goto err;
		if (i < count)
			continue;
		__devs = kcalloc(count + 2, sizeof(dev), GFP_KERNEL);
		if (!__devs)
			goto err;
		memcpy(__devs, devs, sizeof(dev) * count);
		kfree(devs);
		devs = __devs;

		if (is_nd_blk(&nd_region->dev)) {
			dev = create_namespace_blk(nd_region, nd_label, count);
			if (IS_ERR(dev))
				goto err;
			devs[count++] = dev;
		} else {
			dev = create_namespace_pmem(nd_region, nd_label);
			if (IS_ERR(dev)) {
				switch (PTR_ERR(dev)) {
				case -EAGAIN:
					/* skip invalid labels */
					continue;
				case -ENODEV:
					/* fallthrough to seed creation */
					break;
				default:
					goto err;
				}
			} else
				devs[count++] = dev;
		}
	}

	dev_dbg(&nd_region->dev, "%s: discovered %d %s namespace%s\n",
			__func__, count, is_nd_blk(&nd_region->dev)
			? "blk" : "pmem", count == 1 ? "" : "s");

	if (count == 0) {
		/* Publish a zero-sized namespace for userspace to configure. */
		nd_mapping_free_labels(nd_mapping);

		devs = kcalloc(2, sizeof(dev), GFP_KERNEL);
		if (!devs)
			goto err;
		if (is_nd_blk(&nd_region->dev)) {
			struct nd_namespace_blk *nsblk;

			nsblk = kzalloc(sizeof(*nsblk), GFP_KERNEL);
			if (!nsblk)
				goto err;
			dev = &nsblk->common.dev;
			dev->type = &namespace_blk_device_type;
		} else {
			struct nd_namespace_pmem *nspm;

			nspm = kzalloc(sizeof(*nspm), GFP_KERNEL);
			if (!nspm)
				goto err;
			dev = &nspm->nsio.common.dev;
			dev->type = &namespace_pmem_device_type;
			nd_namespace_pmem_set_resource(nd_region, nspm, 0);
		}
		dev->parent = &nd_region->dev;
		devs[count++] = dev;
	} else if (is_nd_pmem(&nd_region->dev)) {
		/* clean unselected labels */
		for (i = 0; i < nd_region->ndr_mappings; i++) {
			struct list_head *l, *e;
			LIST_HEAD(list);
			int j;

			nd_mapping = &nd_region->mapping[i];
			if (list_empty(&nd_mapping->labels)) {
				WARN_ON(1);
				continue;
			}

			j = count;
			list_for_each_safe(l, e, &nd_mapping->labels) {
				if (!j--)
					break;
				list_move_tail(l, &list);
			}
			nd_mapping_free_labels(nd_mapping);
			list_splice_init(&list, &nd_mapping->labels);
		}
	}

	if (count > 1)
		sort(devs, count, sizeof(struct device *), cmp_dpa, NULL);

	return devs;

 err:
<<<<<<< HEAD
	for (i = 0; devs[i]; i++)
		if (is_nd_blk(&nd_region->dev))
			namespace_blk_release(devs[i]);
		else
			namespace_pmem_release(devs[i]);
	kfree(devs);
=======
	if (devs) {
		for (i = 0; devs[i]; i++)
			if (is_nd_blk(&nd_region->dev))
				namespace_blk_release(devs[i]);
			else
				namespace_pmem_release(devs[i]);
		kfree(devs);
	}
>>>>>>> d06e622d
	return NULL;
}

static struct device **create_namespaces(struct nd_region *nd_region)
{
	struct nd_mapping *nd_mapping = &nd_region->mapping[0];
	struct device **devs;
	int i;

	if (nd_region->ndr_mappings == 0)
		return NULL;

	/* lock down all mappings while we scan labels */
	for (i = 0; i < nd_region->ndr_mappings; i++) {
		nd_mapping = &nd_region->mapping[i];
		mutex_lock_nested(&nd_mapping->lock, i);
	}

	devs = scan_labels(nd_region);

	for (i = 0; i < nd_region->ndr_mappings; i++) {
		int reverse = nd_region->ndr_mappings - 1 - i;

		nd_mapping = &nd_region->mapping[reverse];
		mutex_unlock(&nd_mapping->lock);
	}

	return devs;
}

static int init_active_labels(struct nd_region *nd_region)
{
	int i;

	for (i = 0; i < nd_region->ndr_mappings; i++) {
		struct nd_mapping *nd_mapping = &nd_region->mapping[i];
		struct nvdimm_drvdata *ndd = to_ndd(nd_mapping);
		struct nvdimm *nvdimm = nd_mapping->nvdimm;
		struct nd_label_ent *label_ent;
		int count, j;

		/*
		 * If the dimm is disabled then prevent the region from
		 * being activated if it aliases DPA.
		 */
		if (!ndd) {
			if ((nvdimm->flags & NDD_ALIASING) == 0)
				return 0;
			dev_dbg(&nd_region->dev, "%s: is disabled, failing probe\n",
					dev_name(&nd_mapping->nvdimm->dev));
			return -ENXIO;
		}
		nd_mapping->ndd = ndd;
		atomic_inc(&nvdimm->busy);
		get_ndd(ndd);

		count = nd_label_active_count(ndd);
		dev_dbg(ndd->dev, "%s: %d\n", __func__, count);
		if (!count)
			continue;
		for (j = 0; j < count; j++) {
			struct nd_namespace_label *label;

			label_ent = kzalloc(sizeof(*label_ent), GFP_KERNEL);
			if (!label_ent)
				break;
			label = nd_label_active(ndd, j);
			label_ent->label = label;

			mutex_lock(&nd_mapping->lock);
			list_add_tail(&label_ent->list, &nd_mapping->labels);
			mutex_unlock(&nd_mapping->lock);
		}

		if (j >= count)
			continue;

		mutex_lock(&nd_mapping->lock);
		nd_mapping_free_labels(nd_mapping);
		mutex_unlock(&nd_mapping->lock);
		return -ENOMEM;
	}

	return 0;
}

int nd_region_register_namespaces(struct nd_region *nd_region, int *err)
{
	struct device **devs = NULL;
	int i, rc = 0, type;

	*err = 0;
	nvdimm_bus_lock(&nd_region->dev);
	rc = init_active_labels(nd_region);
	if (rc) {
		nvdimm_bus_unlock(&nd_region->dev);
		return rc;
	}

	type = nd_region_to_nstype(nd_region);
	switch (type) {
	case ND_DEVICE_NAMESPACE_IO:
		devs = create_namespace_io(nd_region);
		break;
	case ND_DEVICE_NAMESPACE_PMEM:
	case ND_DEVICE_NAMESPACE_BLK:
		devs = create_namespaces(nd_region);
		break;
	default:
		break;
	}
	nvdimm_bus_unlock(&nd_region->dev);

	if (!devs)
		return -ENODEV;

	for (i = 0; devs[i]; i++) {
		struct device *dev = devs[i];
		int id;

		if (type == ND_DEVICE_NAMESPACE_BLK) {
			struct nd_namespace_blk *nsblk;

			nsblk = to_nd_namespace_blk(dev);
			id = ida_simple_get(&nd_region->ns_ida, 0, 0,
					GFP_KERNEL);
			nsblk->id = id;
		} else if (type == ND_DEVICE_NAMESPACE_PMEM) {
			struct nd_namespace_pmem *nspm;

			nspm = to_nd_namespace_pmem(dev);
			id = ida_simple_get(&nd_region->ns_ida, 0, 0,
					GFP_KERNEL);
			nspm->id = id;
		} else
			id = i;

		if (id < 0)
			break;
		dev_set_name(dev, "namespace%d.%d", nd_region->id, id);
		dev->groups = nd_namespace_attribute_groups;
		nd_device_register(dev);
	}
	if (i)
		nd_region->ns_seed = devs[0];

	if (devs[i]) {
		int j;

		for (j = i; devs[j]; j++) {
			struct device *dev = devs[j];

			device_initialize(dev);
			put_device(dev);
		}
		*err = j - i;
		/*
		 * All of the namespaces we tried to register failed, so
		 * fail region activation.
		 */
		if (*err == 0)
			rc = -ENODEV;
	}
	kfree(devs);

	if (rc == -ENODEV)
		return rc;

	return i;
}<|MERGE_RESOLUTION|>--- conflicted
+++ resolved
@@ -2034,7 +2034,6 @@
 	const struct device *dev_b = *(const struct device **) b;
 	struct nd_namespace_blk *nsblk_a, *nsblk_b;
 	struct nd_namespace_pmem *nspm_a, *nspm_b;
-<<<<<<< HEAD
 
 	if (is_namespace_io(dev_a))
 		return 0;
@@ -2054,27 +2053,6 @@
 			sizeof(resource_size_t));
 }
 
-=======
-
-	if (is_namespace_io(dev_a))
-		return 0;
-
-	if (is_namespace_blk(dev_a)) {
-		nsblk_a = to_nd_namespace_blk(dev_a);
-		nsblk_b = to_nd_namespace_blk(dev_b);
-
-		return memcmp(&nsblk_a->res[0]->start, &nsblk_b->res[0]->start,
-				sizeof(resource_size_t));
-	}
-
-	nspm_a = to_nd_namespace_pmem(dev_a);
-	nspm_b = to_nd_namespace_pmem(dev_b);
-
-	return memcmp(&nspm_a->nsio.res.start, &nspm_b->nsio.res.start,
-			sizeof(resource_size_t));
-}
-
->>>>>>> d06e622d
 static struct device **scan_labels(struct nd_region *nd_region)
 {
 	int i, count = 0;
@@ -2198,14 +2176,6 @@
 	return devs;
 
  err:
-<<<<<<< HEAD
-	for (i = 0; devs[i]; i++)
-		if (is_nd_blk(&nd_region->dev))
-			namespace_blk_release(devs[i]);
-		else
-			namespace_pmem_release(devs[i]);
-	kfree(devs);
-=======
 	if (devs) {
 		for (i = 0; devs[i]; i++)
 			if (is_nd_blk(&nd_region->dev))
@@ -2214,7 +2184,6 @@
 				namespace_pmem_release(devs[i]);
 		kfree(devs);
 	}
->>>>>>> d06e622d
 	return NULL;
 }
 
